--- conflicted
+++ resolved
@@ -20,13 +20,11 @@
 	"fmt"
 	"testing"
 
-<<<<<<< HEAD
 	"vitess.io/vitess/go/vt/vtgate/planbuilder/abstract"
-=======
+
 	"github.com/stretchr/testify/require"
 
 	"vitess.io/vitess/go/sqltypes"
->>>>>>> 08711844
 
 	"vitess.io/vitess/go/vt/vtgate/semantics"
 
@@ -131,7 +129,6 @@
 	assert.Nil(t, original.vindexPreds[0].foundVindex)
 }
 
-<<<<<<< HEAD
 func TestCreateRoutePlanForOuter(t *testing.T) {
 	assert := assert.New(t)
 	m1 := &routeTable{
@@ -191,10 +188,11 @@
 
 func tableName(name string) sqlparser.TableName {
 	return sqlparser.TableName{Name: sqlparser.NewTableIdent(name)}
-=======
+}
+
 func TestExpandStar(t *testing.T) {
-	schemaInfo := &fakeSI{
-		tables: map[string]*vindexes.Table{
+	schemaInfo := &semantics.FakeSI{
+		Tables: map[string]*vindexes.Table{
 			"t1": {
 				Name: sqlparser.NewTableIdent("t1"),
 				Columns: []vindexes.Column{{
@@ -290,7 +288,7 @@
 }
 
 func TestSemTableDependenciesAfterExpandStar(t *testing.T) {
-	schemaInfo := &fakeSI{tables: map[string]*vindexes.Table{
+	schemaInfo := &semantics.FakeSI{Tables: map[string]*vindexes.Table{
 		"t1": {
 			Name: sqlparser.NewTableIdent("t1"),
 			Columns: []vindexes.Column{{
@@ -341,5 +339,4 @@
 			}
 		})
 	}
->>>>>>> 08711844
 }