/*
Copyright 2020 The Vitess Authors.

Licensed under the Apache License, Version 2.0 (the "License");
you may not use this file except in compliance with the License.
You may obtain a copy of the License at

    http://www.apache.org/licenses/LICENSE-2.0

Unless required by applicable law or agreed to in writing, software
distributed under the License is distributed on an "AS IS" BASIS,
WITHOUT WARRANTIES OR CONDITIONS OF ANY KIND, either express or implied.
See the License for the specific language governing permissions and
limitations under the License.
*/

package wrangler

import (
	"context"
	"fmt"
	"strings"

	"vitess.io/vitess/go/vt/log"
	querypb "vitess.io/vitess/go/vt/proto/query"
	topodatapb "vitess.io/vitess/go/vt/proto/topodata"
	"vitess.io/vitess/go/vt/sqlparser"

	"github.com/olekukonko/tablewriter"
)

// vexecPlan contains the final query to be sent to the tablets
type vexecPlan struct {
	opcode      int
	parsedQuery *sqlparser.ParsedQuery
}

// vexecPlannerParams controls how some queries/columns are handled
type vexecPlannerParams struct {
	dbNameColumn         string
	workflowColumn       string
	immutableColumnNames []string
	updatableColumnNames []string
	updateTemplates      []string
	insertTemplates      []string
}

// vexecPlanner generates and executes a plan
type vexecPlanner interface {
	params() *vexecPlannerParams
	exec(ctx context.Context, masterAlias *topodatapb.TabletAlias, query string) (*querypb.QueryResult, error)
	dryRun(ctx context.Context) error
}

// vreplicationPlanner is a vexecPlanner implementation, specific to _vt.vreplication table
type vreplicationPlanner struct {
	vx *vexec
	d  *vexecPlannerParams
}

func newVReplicationPlanner(vx *vexec) vexecPlanner {
	return &vreplicationPlanner{
		vx: vx,
		d: &vexecPlannerParams{
			dbNameColumn:         "db_name",
			workflowColumn:       "workflow",
			immutableColumnNames: []string{"id"},
			updatableColumnNames: []string{},
		},
	}
}
func (p vreplicationPlanner) params() *vexecPlannerParams { return p.d }
func (p vreplicationPlanner) exec(
	ctx context.Context, masterAlias *topodatapb.TabletAlias, query string,
) (*querypb.QueryResult, error) {
	qr, err := p.vx.wr.VReplicationExec(ctx, masterAlias, query)
	if err != nil {
		return nil, err
	}
	if qr.RowsAffected == 0 {
		log.Infof("no matching streams found for workflow %s, tablet %s, query %s", p.vx.workflow, masterAlias, query)
	}
	return qr, nil
}
func (p vreplicationPlanner) dryRun(ctx context.Context) error {
	rsr, err := p.vx.wr.getStreams(p.vx.ctx, p.vx.workflow, p.vx.keyspace)
	if err != nil {
		return err
	}

	p.vx.wr.Logger().Printf("Query: %s\nwill be run on the following streams in keyspace %s for workflow %s:\n\n",
		p.vx.plannedQuery, p.vx.keyspace, p.vx.workflow)
	tableString := &strings.Builder{}
	table := tablewriter.NewWriter(tableString)
	table.SetHeader([]string{"Tablet", "ID", "BinLogSource", "State", "DBName", "Current GTID", "MaxReplicationLag"})
	for _, master := range p.vx.masters {
		key := fmt.Sprintf("%s/%s", master.Shard, master.AliasString())
		for _, stream := range rsr.ShardStatuses[key].MasterReplicationStatuses {
			table.Append([]string{key, fmt.Sprintf("%d", stream.ID), stream.Bls.String(), stream.State, stream.DBName, stream.Pos, fmt.Sprintf("%d", stream.MaxReplicationLag)})
		}
	}
	table.SetAutoMergeCellsByColumnIndex([]int{0})
	table.SetRowLine(true)
	table.Render()
	p.vx.wr.Logger().Printf(tableString.String())
	p.vx.wr.Logger().Printf("\n\n")

	return nil
}

// schemaMigrationsPlanner is a vexecPlanner implementation, specific to _vt.schema_migrations table
type schemaMigrationsPlanner struct {
	vx *vexec
	d  *vexecPlannerParams
}

func newSchemaMigrationsPlanner(vx *vexec) vexecPlanner {
	return &schemaMigrationsPlanner{
		vx: vx,
		d: &vexecPlannerParams{
			dbNameColumn:   "mysql_schema",
			workflowColumn: "migration_uuid",
			updateTemplates: []string{
				`update _vt.schema_migrations set migration_status='val1'`,
				`update _vt.schema_migrations set migration_status='val1' where migration_uuid='val2'`,
				`update _vt.schema_migrations set migration_status='val1' where migration_uuid='val2' and shard='val3'`,
			},
			insertTemplates: []string{
				`INSERT IGNORE INTO _vt.schema_migrations (
					migration_uuid,
					keyspace,
					shard,
					mysql_schema,
					mysql_table,
					migration_statement,
					strategy,
					options,
					requested_timestamp,
					migration_status
				) VALUES (
					'val', 'val', 'val', 'val', 'val', 'val', 'val', 'val', FROM_UNIXTIME(0), 'val'
				)`,
			},
		},
	}
}
func (p schemaMigrationsPlanner) params() *vexecPlannerParams { return p.d }
func (p schemaMigrationsPlanner) exec(ctx context.Context, masterAlias *topodatapb.TabletAlias, query string) (*querypb.QueryResult, error) {
	qr, err := p.vx.wr.GenericVExec(ctx, masterAlias, query, p.vx.workflow, p.vx.keyspace)
	if err != nil {
		return nil, err
	}
	return qr, nil
}
func (p schemaMigrationsPlanner) dryRun(ctx context.Context) error { return nil }

// make sure these planners implement vexecPlanner interface
var _ vexecPlanner = vreplicationPlanner{}
var _ vexecPlanner = schemaMigrationsPlanner{}

const (
	updateQuery = iota
	deleteQuery
	insertQuery
	selectQuery
)

// extractTableName returns the qualified table name (e.g. "_vt.schema_migrations") from a SELECT/DELETE/UPDATE statement
func extractTableName(stmt sqlparser.Statement) (string, error) {
	switch stmt := stmt.(type) {
	case *sqlparser.Update:
		return sqlparser.String(stmt.TableExprs), nil
	case *sqlparser.Delete:
		return sqlparser.String(stmt.TableExprs), nil
	case *sqlparser.Insert:
		return sqlparser.String(stmt.Table), nil
	case *sqlparser.Select:
		return sqlparser.String(stmt.From), nil
	}
	return "", fmt.Errorf("query not supported by vexec: %+v", sqlparser.String(stmt))
}

// qualifiedTableName qualifies a table with "_vt." schema
func qualifiedTableName(tableName string) string {
	return fmt.Sprintf("%s.%s", vexecTableQualifier, tableName)
}

// getPlanner returns a specific planner appropriate for the queried table
func (vx *vexec) getPlanner(ctx context.Context) error {
	switch vx.tableName {
	case qualifiedTableName(schemaMigrationsTableName):
		vx.planner = newSchemaMigrationsPlanner(vx)
	case qualifiedTableName(vreplicationTableName):
		vx.planner = newVReplicationPlanner(vx)
	default:
		return fmt.Errorf("table not supported by vexec: %v", vx.tableName)
	}
	return nil
}

// buildPlan builds an execution plan. More specifically, it generates the query which is then sent to
// relevant vttablet servers
func (vx *vexec) buildPlan(ctx context.Context) (plan *vexecPlan, err error) {
	switch stmt := vx.stmt.(type) {
	case *sqlparser.Update:
		plan, err = vx.buildUpdatePlan(ctx, vx.planner, stmt)
	case *sqlparser.Delete:
		plan, err = vx.buildDeletePlan(ctx, vx.planner, stmt)
	case *sqlparser.Insert:
		plan, err = vx.buildInsertPlan(ctx, vx.planner, stmt)
	case *sqlparser.Select:
		plan, err = vx.buildSelectPlan(ctx, vx.planner, stmt)
	default:
		return nil, fmt.Errorf("query not supported by vexec: %s", sqlparser.String(stmt))
	}
	return plan, err
}

// analyzeWhereEqualsColumns identifies column names in a WHERE clause that have a comparison expression
func (vx *vexec) analyzeWhereEqualsColumns(where *sqlparser.Where) []string {
	var cols []string
	if where == nil {
		return cols
	}
	exprs := sqlparser.SplitAndExpression(nil, where.Expr)
	for _, expr := range exprs {
		switch expr := expr.(type) {
		case *sqlparser.ComparisonExpr:
			qualifiedName, ok := expr.Left.(*sqlparser.ColName)
			if ok {
				cols = append(cols, qualifiedName.Name.String())
			}
		}
	}
	return cols
}

// addDefaultWheres modifies the query to add, if appropriate, the workflow and DB-name column modifiers
func (vx *vexec) addDefaultWheres(planner vexecPlanner, where *sqlparser.Where) *sqlparser.Where {
	cols := vx.analyzeWhereEqualsColumns(where)
	var hasDBName, hasWorkflow bool
	plannerParams := planner.params()
	for _, col := range cols {
		if col == plannerParams.dbNameColumn {
			hasDBName = true
		} else if col == plannerParams.workflowColumn {
			hasWorkflow = true
		}
	}
	newWhere := where
	if !hasDBName {
		expr := &sqlparser.ComparisonExpr{
<<<<<<< HEAD
			Left:     &sqlparser.ColName{Name: sqlparser.NewColIdent(plannerParams.dbNameColumn)},
			Operator: sqlparser.EqualStr,
=======
			Left:     &sqlparser.ColName{Name: sqlparser.NewColIdent("db_name")},
			Operator: sqlparser.EqualOp,
>>>>>>> e2d0e1a9
			Right:    sqlparser.NewStrLiteral([]byte(vx.masters[0].DbName())),
		}
		if newWhere == nil {
			newWhere = &sqlparser.Where{
				Type: sqlparser.WhereClause,
				Expr: expr,
			}
		} else {
			newWhere.Expr = &sqlparser.AndExpr{
				Left:  newWhere.Expr,
				Right: expr,
			}
		}
	}
	if !hasWorkflow && vx.workflow != "" {
		expr := &sqlparser.ComparisonExpr{
<<<<<<< HEAD
			Left:     &sqlparser.ColName{Name: sqlparser.NewColIdent(plannerParams.workflowColumn)},
			Operator: sqlparser.EqualStr,
=======
			Left:     &sqlparser.ColName{Name: sqlparser.NewColIdent("workflow")},
			Operator: sqlparser.EqualOp,
>>>>>>> e2d0e1a9
			Right:    sqlparser.NewStrLiteral([]byte(vx.workflow)),
		}
		newWhere.Expr = &sqlparser.AndExpr{
			Left:  newWhere.Expr,
			Right: expr,
		}
	}
	return newWhere
}

// buildUpdatePlan builds a plan for an UPDATE query
func (vx *vexec) buildUpdatePlan(ctx context.Context, planner vexecPlanner, upd *sqlparser.Update) (*vexecPlan, error) {
	if upd.OrderBy != nil || upd.Limit != nil {
		return nil, fmt.Errorf("unsupported construct: %v", sqlparser.String(upd))
	}
	plannerParams := planner.params()
	if immutableColumnNames := plannerParams.immutableColumnNames; len(immutableColumnNames) > 0 {
		// we must never allow changing an immutable column
		for _, expr := range upd.Exprs {
			for _, immutableColName := range plannerParams.immutableColumnNames {
				if expr.Name.Name.EqualString(immutableColName) {
					return nil, fmt.Errorf("%s cannot be changed: %v", immutableColName, sqlparser.String(expr))
				}
			}
		}
	}
	if updatableColumnNames := plannerParams.updatableColumnNames; len(updatableColumnNames) > 0 {
		// if updatableColumnNames is non empty, then we must only accept changes to columns listed there
		for _, expr := range upd.Exprs {
			isUpdatable := false
			for _, updatableColName := range updatableColumnNames {
				if expr.Name.Name.EqualString(updatableColName) {
					isUpdatable = true
				}
			}
			if !isUpdatable {
				return nil, fmt.Errorf("%+v cannot be changed: %v", expr.Name.Name, sqlparser.String(expr))
			}
		}
	}
	if templates := plannerParams.updateTemplates; len(templates) > 0 {
		match, err := sqlparser.QueryMatchesTemplates(vx.query, templates)
		if err != nil {
			return nil, err
		}
		if !match {
			return nil, fmt.Errorf("Query must match one of these templates: %s", strings.Join(templates, "; "))
		}
	}
	upd.Where = vx.addDefaultWheres(planner, upd.Where)

	buf := sqlparser.NewTrackedBuffer(nil)
	buf.Myprintf("%v", upd)

	return &vexecPlan{
		opcode:      updateQuery,
		parsedQuery: buf.ParsedQuery(),
	}, nil
}

// buildUpdatePlan builds a plan for a DELETE query
func (vx *vexec) buildDeletePlan(ctx context.Context, planner vexecPlanner, del *sqlparser.Delete) (*vexecPlan, error) {
	if del.Targets != nil {
		return nil, fmt.Errorf("unsupported construct: %v", sqlparser.String(del))
	}
	if del.Partitions != nil {
		return nil, fmt.Errorf("unsupported construct: %v", sqlparser.String(del))
	}
	if del.OrderBy != nil || del.Limit != nil {
		return nil, fmt.Errorf("unsupported construct: %v", sqlparser.String(del))
	}

	del.Where = vx.addDefaultWheres(planner, del.Where)

	buf := sqlparser.NewTrackedBuffer(nil)
	buf.Myprintf("%v", del)

	return &vexecPlan{
		opcode:      deleteQuery,
		parsedQuery: buf.ParsedQuery(),
	}, nil
}

// buildInsertPlan builds a plan for a INSERT query
func (vx *vexec) buildInsertPlan(ctx context.Context, planner vexecPlanner, ins *sqlparser.Insert) (*vexecPlan, error) {
	plannerParams := planner.params()
	templates := plannerParams.insertTemplates
	if len(templates) == 0 {
		// at this time INSERT is only supported if an insert template exists
		// Remove this conditional if there's any new case for INSERT
		return nil, fmt.Errorf("query not supported by vexec: %s", sqlparser.String(ins))
	}
	if len(templates) > 0 {
		match, err := sqlparser.QueryMatchesTemplates(vx.query, templates)
		if err != nil {
			return nil, err
		}
		if !match {
			return nil, fmt.Errorf("Query must match one of these templates: %s", strings.Join(templates, "; "))
		}
	}

	buf := sqlparser.NewTrackedBuffer(nil)
	buf.Myprintf("%v", ins)

	return &vexecPlan{
		opcode:      insertQuery,
		parsedQuery: buf.ParsedQuery(),
	}, nil
}

// buildUpdatePlan builds a plan for a SELECT query
func (vx *vexec) buildSelectPlan(ctx context.Context, planner vexecPlanner, sel *sqlparser.Select) (*vexecPlan, error) {
	sel.Where = vx.addDefaultWheres(planner, sel.Where)
	buf := sqlparser.NewTrackedBuffer(nil)
	buf.Myprintf("%v", sel)

	return &vexecPlan{
		opcode:      selectQuery,
		parsedQuery: buf.ParsedQuery(),
	}, nil
}<|MERGE_RESOLUTION|>--- conflicted
+++ resolved
@@ -250,13 +250,8 @@
 	newWhere := where
 	if !hasDBName {
 		expr := &sqlparser.ComparisonExpr{
-<<<<<<< HEAD
 			Left:     &sqlparser.ColName{Name: sqlparser.NewColIdent(plannerParams.dbNameColumn)},
-			Operator: sqlparser.EqualStr,
-=======
-			Left:     &sqlparser.ColName{Name: sqlparser.NewColIdent("db_name")},
 			Operator: sqlparser.EqualOp,
->>>>>>> e2d0e1a9
 			Right:    sqlparser.NewStrLiteral([]byte(vx.masters[0].DbName())),
 		}
 		if newWhere == nil {
@@ -273,13 +268,8 @@
 	}
 	if !hasWorkflow && vx.workflow != "" {
 		expr := &sqlparser.ComparisonExpr{
-<<<<<<< HEAD
 			Left:     &sqlparser.ColName{Name: sqlparser.NewColIdent(plannerParams.workflowColumn)},
-			Operator: sqlparser.EqualStr,
-=======
-			Left:     &sqlparser.ColName{Name: sqlparser.NewColIdent("workflow")},
 			Operator: sqlparser.EqualOp,
->>>>>>> e2d0e1a9
 			Right:    sqlparser.NewStrLiteral([]byte(vx.workflow)),
 		}
 		newWhere.Expr = &sqlparser.AndExpr{
