/*
Copyright 2019 The Vitess Authors.

Licensed under the Apache License, Version 2.0 (the "License");
you may not use this file except in compliance with the License.
You may obtain a copy of the License at

    http://www.apache.org/licenses/LICENSE-2.0

Unless required by applicable law or agreed to in writing, software
distributed under the License is distributed on an "AS IS" BASIS,
WITHOUT WARRANTIES OR CONDITIONS OF ANY KIND, either express or implied.
See the License for the specific language governing permissions and
limitations under the License.
*/

package sqlparser

import (
	"bytes"
	"encoding/hex"
	"encoding/json"
	"regexp"
	"strconv"
	"strings"

	"vitess.io/vitess/go/hack"
	vtrpcpb "vitess.io/vitess/go/vt/proto/vtrpc"
	"vitess.io/vitess/go/vt/vterrors"

	"vitess.io/vitess/go/vt/log"

	"vitess.io/vitess/go/sqltypes"
	querypb "vitess.io/vitess/go/vt/proto/query"
)

// Walk calls visit on every node.
// If visit returns true, the underlying nodes
// are also visited. If it returns an error, walking
// is interrupted, and the error is returned.
func Walk(visit Visit, nodes ...SQLNode) error {
	for _, node := range nodes {
		err := VisitSQLNode(node, visit)
		if err != nil {
			return err
		}
	}
	return nil
}

// Visit defines the signature of a function that
// can be used to visit all nodes of a parse tree.
// returning false on kontinue means that children will not be visited
// returning an error will abort the visitation and return the error
type Visit func(node SQLNode) (kontinue bool, err error)

// Append appends the SQLNode to the buffer.
func Append(buf *strings.Builder, node SQLNode) {
	tbuf := &TrackedBuffer{
		Builder: buf,
	}
	node.Format(tbuf)
}

// IndexColumn describes a column in an index definition with optional length
type IndexColumn struct {
	Column    ColIdent
	Length    *Literal
	Direction OrderDirection
}

// LengthScaleOption is used for types that have an optional length
// and scale
type LengthScaleOption struct {
	Length *Literal
	Scale  *Literal
}

// IndexOption is used for trailing options for indexes: COMMENT, KEY_BLOCK_SIZE, USING, WITH PARSER
type IndexOption struct {
	Name   string
	Value  *Literal
	String string
}

// TableOption is used for create table options like AUTO_INCREMENT, INSERT_METHOD, etc
type TableOption struct {
	Name   string
	Value  *Literal
	String string
	Tables TableNames
}

// ColumnKeyOption indicates whether or not the given column is defined as an
// index element and contains the type of the option
type ColumnKeyOption int

const (
	colKeyNone ColumnKeyOption = iota
	colKeyPrimary
	colKeySpatialKey
	colKeyFulltextKey
	colKeyUnique
	colKeyUniqueKey
	colKey
)

// ReferenceAction indicates the action takes by a referential constraint e.g.
// the `CASCADE` in a `FOREIGN KEY .. ON DELETE CASCADE` table definition.
type ReferenceAction int

// These map to the SQL-defined reference actions.
// See https://dev.mysql.com/doc/refman/8.0/en/create-table-foreign-keys.html#foreign-keys-referential-actions
const (
	// DefaultAction indicates no action was explicitly specified.
	DefaultAction ReferenceAction = iota
	Restrict
	Cascade
	NoAction
	SetNull
	SetDefault
)

// ShowTablesOpt is show tables option
type ShowTablesOpt struct {
	Full   string
	DbName string
	Filter *ShowFilter
}

// ValType specifies the type for Literal.
type ValType int

// These are the possible Valtype values.
// HexNum represents a 0x... value. It cannot
// be treated as a simple value because it can
// be interpreted differently depending on the
// context.
const (
	StrVal = ValType(iota)
	IntVal
	DecimalVal
	FloatVal
	HexNum
	HexVal
	BitVal
)

// AddColumn appends the given column to the list in the spec
func (ts *TableSpec) AddColumn(cd *ColumnDefinition) {
	ts.Columns = append(ts.Columns, cd)
}

// AddIndex appends the given index to the list in the spec
func (ts *TableSpec) AddIndex(id *IndexDefinition) {
	ts.Indexes = append(ts.Indexes, id)
}

// AddConstraint appends the given index to the list in the spec
func (ts *TableSpec) AddConstraint(cd *ConstraintDefinition) {
	ts.Constraints = append(ts.Constraints, cd)
}

// DescribeType returns the abbreviated type information as required for
// describe table
func (ct *ColumnType) DescribeType() string {
	buf := NewTrackedBuffer(nil)
	buf.Myprintf("%s", ct.Type)
	if ct.Length != nil && ct.Scale != nil {
		buf.Myprintf("(%v,%v)", ct.Length, ct.Scale)
	} else if ct.Length != nil {
		buf.Myprintf("(%v)", ct.Length)
	}

	opts := make([]string, 0, 16)
	if ct.Unsigned {
		opts = append(opts, keywordStrings[UNSIGNED])
	}
	if ct.Zerofill {
		opts = append(opts, keywordStrings[ZEROFILL])
	}
	if len(opts) != 0 {
		buf.Myprintf(" %s", strings.Join(opts, " "))
	}
	return buf.String()
}

// SQLType returns the sqltypes type code for the given column
func (ct *ColumnType) SQLType() querypb.Type {
	switch strings.ToLower(ct.Type) {
	case keywordStrings[TINYINT]:
		if ct.Unsigned {
			return sqltypes.Uint8
		}
		return sqltypes.Int8
	case keywordStrings[SMALLINT]:
		if ct.Unsigned {
			return sqltypes.Uint16
		}
		return sqltypes.Int16
	case keywordStrings[MEDIUMINT]:
		if ct.Unsigned {
			return sqltypes.Uint24
		}
		return sqltypes.Int24
	case keywordStrings[INT], keywordStrings[INTEGER]:
		if ct.Unsigned {
			return sqltypes.Uint32
		}
		return sqltypes.Int32
	case keywordStrings[BIGINT]:
		if ct.Unsigned {
			return sqltypes.Uint64
		}
		return sqltypes.Int64
	case keywordStrings[BOOL], keywordStrings[BOOLEAN]:
		return sqltypes.Uint8
	case keywordStrings[TEXT]:
		return sqltypes.Text
	case keywordStrings[TINYTEXT]:
		return sqltypes.Text
	case keywordStrings[MEDIUMTEXT]:
		return sqltypes.Text
	case keywordStrings[LONGTEXT]:
		return sqltypes.Text
	case keywordStrings[BLOB]:
		return sqltypes.Blob
	case keywordStrings[TINYBLOB]:
		return sqltypes.Blob
	case keywordStrings[MEDIUMBLOB]:
		return sqltypes.Blob
	case keywordStrings[LONGBLOB]:
		return sqltypes.Blob
	case keywordStrings[CHAR]:
		return sqltypes.Char
	case keywordStrings[VARCHAR]:
		return sqltypes.VarChar
	case keywordStrings[BINARY]:
		return sqltypes.Binary
	case keywordStrings[VARBINARY]:
		return sqltypes.VarBinary
	case keywordStrings[DATE]:
		return sqltypes.Date
	case keywordStrings[TIME]:
		return sqltypes.Time
	case keywordStrings[DATETIME]:
		return sqltypes.Datetime
	case keywordStrings[TIMESTAMP]:
		return sqltypes.Timestamp
	case keywordStrings[YEAR]:
		return sqltypes.Year
	case keywordStrings[FLOAT_TYPE]:
		return sqltypes.Float32
	case keywordStrings[DOUBLE]:
		return sqltypes.Float64
	case keywordStrings[DECIMAL]:
		return sqltypes.Decimal
	case keywordStrings[BIT]:
		return sqltypes.Bit
	case keywordStrings[ENUM]:
		return sqltypes.Enum
	case keywordStrings[SET]:
		return sqltypes.Set
	case keywordStrings[JSON]:
		return sqltypes.TypeJSON
	case keywordStrings[GEOMETRY]:
		return sqltypes.Geometry
	case keywordStrings[POINT]:
		return sqltypes.Geometry
	case keywordStrings[LINESTRING]:
		return sqltypes.Geometry
	case keywordStrings[POLYGON]:
		return sqltypes.Geometry
	case keywordStrings[GEOMETRYCOLLECTION]:
		return sqltypes.Geometry
	case keywordStrings[MULTIPOINT]:
		return sqltypes.Geometry
	case keywordStrings[MULTILINESTRING]:
		return sqltypes.Geometry
	case keywordStrings[MULTIPOLYGON]:
		return sqltypes.Geometry
	}
	return sqltypes.Null
}

// ParseParams parses the vindex parameter list, pulling out the special-case
// "owner" parameter
func (node *VindexSpec) ParseParams() (string, map[string]string) {
	var owner string
	params := map[string]string{}
	for _, p := range node.Params {
		if p.Key.Lowered() == VindexOwnerStr {
			owner = p.Val
		} else {
			params[p.Key.String()] = p.Val
		}
	}
	return owner, params
}

var _ ConstraintInfo = &ForeignKeyDefinition{}

func (f *ForeignKeyDefinition) iConstraintInfo() {}

var _ ConstraintInfo = &CheckConstraintDefinition{}

func (c *CheckConstraintDefinition) iConstraintInfo() {}

// HasOnTable returns true if the show statement has an "on" clause
func (node *ShowLegacy) HasOnTable() bool {
	return node.OnTable.Name.v != ""
}

// HasTable returns true if the show statement has a parsed table name.
// Not all show statements parse table names.
func (node *ShowLegacy) HasTable() bool {
	return node.Table.Name.v != ""
}

// FindColumn finds a column in the column list, returning
// the index if it exists or -1 otherwise
func (node Columns) FindColumn(col ColIdent) int {
	for i, colName := range node {
		if colName.Equal(col) {
			return i
		}
	}
	return -1
}

// RemoveHints returns a new AliasedTableExpr with the hints removed.
func (node *AliasedTableExpr) RemoveHints() *AliasedTableExpr {
	noHints := *node
	noHints.Hints = nil
	return &noHints
}

//TableName returns a TableName pointing to this table expr
func (node *AliasedTableExpr) TableName() (TableName, error) {
	if !node.As.IsEmpty() {
		return TableName{Name: node.As}, nil
	}

	tableName, ok := node.Expr.(TableName)
	if !ok {
		return TableName{}, vterrors.Errorf(vtrpcpb.Code_INTERNAL, "BUG: the AST has changed. This should not be possible")
	}

	return tableName, nil
}

// IsEmpty returns true if TableName is nil or empty.
func (node TableName) IsEmpty() bool {
	// If Name is empty, Qualifier is also empty.
	return node.Name.IsEmpty()
}

// ToViewName returns a TableName acceptable for use as a VIEW. VIEW names are
// always lowercase, so ToViewName lowercasese the name. Databases are case-sensitive
// so Qualifier is left untouched.
func (node TableName) ToViewName() TableName {
	return TableName{
		Qualifier: node.Qualifier,
		Name:      NewTableIdent(strings.ToLower(node.Name.v)),
	}
}

// NewWhere creates a WHERE or HAVING clause out
// of a Expr. If the expression is nil, it returns nil.
func NewWhere(typ WhereType, expr Expr) *Where {
	if expr == nil {
		return nil
	}
	return &Where{Type: typ, Expr: expr}
}

// ReplaceExpr finds the from expression from root
// and replaces it with to. If from matches root,
// then to is returned.
func ReplaceExpr(root, from, to Expr) Expr {
	tmp := Rewrite(root, replaceExpr(from, to), nil)

	expr, success := tmp.(Expr)
	if !success {
		log.Errorf("Failed to rewrite expression. Rewriter returned a non-expression:  %s", String(tmp))
		return from
	}

	return expr
}

func replaceExpr(from, to Expr) func(cursor *Cursor) bool {
	return func(cursor *Cursor) bool {
		if cursor.Node() == from {
			cursor.Replace(to)
		}
		switch cursor.Node().(type) {
		case *ExistsExpr, *Literal, *Subquery, *ValuesFuncExpr, *Default:
			return false
		}

		return true
	}
}

// IsImpossible returns true if the comparison in the expression can never evaluate to true.
// Note that this is not currently exhaustive to ALL impossible comparisons.
func (node *ComparisonExpr) IsImpossible() bool {
	var left, right *Literal
	var ok bool
	if left, ok = node.Left.(*Literal); !ok {
		return false
	}
	if right, ok = node.Right.(*Literal); !ok {
		return false
	}
	if node.Operator == NotEqualOp && left.Type == right.Type {
		if len(left.Val) != len(right.Val) {
			return false
		}

		for i := range left.Val {
			if left.Val[i] != right.Val[i] {
				return false
			}
		}
		return true
	}
	return false
}

// NewStrLiteral builds a new StrVal.
func NewStrLiteral(in string) *Literal {
	return &Literal{Type: StrVal, Val: in}
}

// NewIntLiteral builds a new IntVal.
func NewIntLiteral(in string) *Literal {
	return &Literal{Type: IntVal, Val: in}
}

func NewDecimalLiteral(in string) *Literal {
	return &Literal{Type: DecimalVal, Val: in}
}

// NewFloatLiteral builds a new FloatVal.
func NewFloatLiteral(in string) *Literal {
	return &Literal{Type: FloatVal, Val: in}
}

// NewHexNumLiteral builds a new HexNum.
func NewHexNumLiteral(in string) *Literal {
	return &Literal{Type: HexNum, Val: in}
}

// NewHexLiteral builds a new HexVal.
func NewHexLiteral(in string) *Literal {
	return &Literal{Type: HexVal, Val: in}
}

// NewBitLiteral builds a new BitVal containing a bit literal.
func NewBitLiteral(in string) *Literal {
	return &Literal{Type: BitVal, Val: in}
}

// NewArgument builds a new ValArg.
func NewArgument(in string) Argument {
	return Argument(in)
}

// NewListArg builds a new ListArg.
func NewListArg(in string) ListArg {
	return ListArg(in)
}

// String returns ListArg as a string.
func (node ListArg) String() string {
	return string(node)
}

// Bytes return the []byte
func (node *Literal) Bytes() []byte {
	return []byte(node.Val)
}

// HexDecode decodes the hexval into bytes.
func (node *Literal) HexDecode() ([]byte, error) {
	return hex.DecodeString(node.Val)
}

// encodeHexValToMySQLQueryFormat encodes the hexval back into the query format
// for passing on to MySQL as a bind var
func (node *Literal) encodeHexValToMySQLQueryFormat() ([]byte, error) {
	nb := node.Bytes()
	if node.Type != HexVal {
		return nb, vterrors.Errorf(vtrpcpb.Code_INVALID_ARGUMENT, "Literal value is not a HexVal")
	}

	// Let's make this idempotent in case it's called more than once
	match, err := regexp.Match("^x'.*'$", nb)
	if err != nil {
		return nb, err
	}
	if match {
		return nb, nil
	}

	var bb bytes.Buffer
	bb.WriteByte('x')
	bb.WriteByte('\'')
	bb.WriteString(string(nb))
	bb.WriteByte('\'')
	nb = bb.Bytes()
	return nb, nil
}

// Equal returns true if the column names match.
func (node *ColName) Equal(c *ColName) bool {
	// Failsafe: ColName should not be empty.
	if node == nil || c == nil {
		return false
	}
	return node.Name.Equal(c.Name) && node.Qualifier == c.Qualifier
}

// Aggregates is a map of all aggregate functions.
var Aggregates = map[string]bool{
	"avg":          true,
	"bit_and":      true,
	"bit_or":       true,
	"bit_xor":      true,
	"count":        true,
	"group_concat": true,
	"max":          true,
	"min":          true,
	"std":          true,
	"stddev_pop":   true,
	"stddev_samp":  true,
	"stddev":       true,
	"sum":          true,
	"var_pop":      true,
	"var_samp":     true,
	"variance":     true,
}

// IsAggregate returns true if the function is an aggregate.
func (node *FuncExpr) IsAggregate() bool {
	return Aggregates[node.Name.Lowered()]
}

// NewColIdent makes a new ColIdent.
func NewColIdent(str string) ColIdent {
	return ColIdent{
		val: str,
	}
}

// NewColName makes a new ColName
func NewColName(str string) *ColName {
	return &ColName{
		Name: NewColIdent(str),
	}
}

// NewColNameWithQualifier makes a new ColName pointing to a specific table
func NewColNameWithQualifier(identifier string, table TableName) *ColName {
	return &ColName{
		Name: NewColIdent(identifier),
		Qualifier: TableName{
			Name:      NewTableIdent(table.Name.String()),
			Qualifier: NewTableIdent(table.Qualifier.String()),
		},
	}
}

//NewSelect is used to create a select statement
func NewSelect(comments Comments, exprs SelectExprs, selectOptions []string, into *SelectInto, from TableExprs, where *Where, groupBy GroupBy, having *Where) *Select {
	var cache *bool
	var distinct, straightJoinHint, sqlFoundRows bool

	for _, option := range selectOptions {
		switch strings.ToLower(option) {
		case DistinctStr:
			distinct = true
		case SQLCacheStr:
			truth := true
			cache = &truth
		case SQLNoCacheStr:
			truth := false
			cache = &truth
		case StraightJoinHint:
			straightJoinHint = true
		case SQLCalcFoundRowsStr:
			sqlFoundRows = true
		}
	}
	return &Select{
		Cache:            cache,
		Comments:         comments,
		Distinct:         distinct,
		StraightJoinHint: straightJoinHint,
		SQLCalcFoundRows: sqlFoundRows,
		SelectExprs:      exprs,
		Into:             into,
		From:             from,
		Where:            where,
		GroupBy:          groupBy,
		Having:           having,
	}
}

// NewColIdentWithAt makes a new ColIdent.
func NewColIdentWithAt(str string, at AtCount) ColIdent {
	return ColIdent{
		val: str,
		at:  at,
	}
}

// IsEmpty returns true if the name is empty.
func (node ColIdent) IsEmpty() bool {
	return node.val == ""
}

// String returns the unescaped column name. It must
// not be used for SQL generation. Use sqlparser.String
// instead. The Stringer conformance is for usage
// in templates.
func (node ColIdent) String() string {
	atStr := ""
	for i := NoAt; i < node.at; i++ {
		atStr += "@"
	}
	return atStr + node.val
}

// CompliantName returns a compliant id name
// that can be used for a bind var.
func (node ColIdent) CompliantName() string {
	return compliantName(node.val)
}

// Lowered returns a lower-cased column name.
// This function should generally be used only for optimizing
// comparisons.
func (node ColIdent) Lowered() string {
	if node.val == "" {
		return ""
	}
	if node.lowered == "" {
		node.lowered = strings.ToLower(node.val)
	}
	return node.lowered
}

// Equal performs a case-insensitive compare.
func (node ColIdent) Equal(in ColIdent) bool {
	return node.Lowered() == in.Lowered()
}

// EqualString performs a case-insensitive compare with str.
func (node ColIdent) EqualString(str string) bool {
	return node.Lowered() == strings.ToLower(str)
}

// MarshalJSON marshals into JSON.
func (node ColIdent) MarshalJSON() ([]byte, error) {
	return json.Marshal(node.val)
}

// UnmarshalJSON unmarshals from JSON.
func (node *ColIdent) UnmarshalJSON(b []byte) error {
	var result string
	err := json.Unmarshal(b, &result)
	if err != nil {
		return err
	}
	node.val = result
	return nil
}

// NewTableIdent creates a new TableIdent.
func NewTableIdent(str string) TableIdent {
	// Use StringClone on the table name to ensure it is not pinned to the
	// underlying query string that has been generated by the parser. This
	// could lead to a significant increase in memory usage when the table
	// name comes from a large query.
	return TableIdent{v: hack.StringClone(str)}
}

// IsEmpty returns true if TabIdent is empty.
func (node TableIdent) IsEmpty() bool {
	return node.v == ""
}

// String returns the unescaped table name. It must
// not be used for SQL generation. Use sqlparser.String
// instead. The Stringer conformance is for usage
// in templates.
func (node TableIdent) String() string {
	return node.v
}

// CompliantName returns a compliant id name
// that can be used for a bind var.
func (node TableIdent) CompliantName() string {
	return compliantName(node.v)
}

// MarshalJSON marshals into JSON.
func (node TableIdent) MarshalJSON() ([]byte, error) {
	return json.Marshal(node.v)
}

// UnmarshalJSON unmarshals from JSON.
func (node *TableIdent) UnmarshalJSON(b []byte) error {
	var result string
	err := json.Unmarshal(b, &result)
	if err != nil {
		return err
	}
	node.v = result
	return nil
}

func containEscapableChars(s string, at AtCount) bool {
	isDbSystemVariable := at != NoAt

	for i := range s {
		c := uint16(s[i])
		letter := isLetter(c)
		systemVarChar := isDbSystemVariable && isCarat(c)
		if !(letter || systemVarChar) {
			if i == 0 || !isDigit(c) {
				return true
			}
		}
	}

	return false
}

func formatID(buf *TrackedBuffer, original string, at AtCount) {
	_, isKeyword := keywordLookupTable.LookupString(original)
	if isKeyword || containEscapableChars(original, at) {
		writeEscapedString(buf, original)
	} else {
		buf.WriteString(original)
	}
}

func writeEscapedString(buf *TrackedBuffer, original string) {
	buf.WriteByte('`')
	for _, c := range original {
		buf.WriteRune(c)
		if c == '`' {
			buf.WriteByte('`')
		}
	}
	buf.WriteByte('`')
}

func compliantName(in string) string {
	var buf strings.Builder
	for i, c := range in {
		if !isLetter(uint16(c)) {
			if i == 0 || !isDigit(uint16(c)) {
				buf.WriteByte('_')
				continue
			}
		}
		buf.WriteRune(c)
	}
	return buf.String()
}

// AddOrder adds an order by element
func (node *Select) AddOrder(order *Order) {
	node.OrderBy = append(node.OrderBy, order)
}

// SetOrderBy sets the order by clause
func (node *Select) SetOrderBy(orderBy OrderBy) {
	node.OrderBy = orderBy
}

// SetLimit sets the limit clause
func (node *Select) SetLimit(limit *Limit) {
	node.Limit = limit
}

// SetLock sets the lock clause
func (node *Select) SetLock(lock Lock) {
	node.Lock = lock
}

// SetInto sets the into clause
func (node *Select) SetInto(into *SelectInto) {
	node.Into = into
}

// SetWith sets the with clause to a select statement
func (node *Select) SetWith(with *With) {
	node.With = with
}

// MakeDistinct makes the statement distinct
func (node *Select) MakeDistinct() {
	node.Distinct = true
}

// GetColumnCount return SelectExprs count.
func (node *Select) GetColumnCount() int {
	return len(node.SelectExprs)
}

// SetComments implements the SelectStatement interface
func (node *Select) SetComments(comments Comments) {
	node.Comments = comments
}

// GetComments implements the SelectStatement interface
func (node *Select) GetComments() Comments {
	return node.Comments
}

// AddWhere adds the boolean expression to the
// WHERE clause as an AND condition.
func (node *Select) AddWhere(expr Expr) {
	if node.Where == nil {
		node.Where = &Where{
			Type: WhereClause,
			Expr: expr,
		}
		return
	}
	node.Where.Expr = &AndExpr{
		Left:  node.Where.Expr,
		Right: expr,
	}
}

// AddHaving adds the boolean expression to the
// HAVING clause as an AND condition.
func (node *Select) AddHaving(expr Expr) {
	if node.Having == nil {
		node.Having = &Where{
			Type: HavingClause,
			Expr: expr,
		}
		return
	}
	node.Having.Expr = &AndExpr{
		Left:  node.Having.Expr,
		Right: expr,
	}
}

// AddWhere adds the boolean expression to the
// WHERE clause as an AND condition.
func (node *Update) AddWhere(expr Expr) {
	if node.Where == nil {
		node.Where = &Where{
			Type: WhereClause,
			Expr: expr,
		}
		return
	}
	node.Where.Expr = &AndExpr{
		Left:  node.Where.Expr,
		Right: expr,
	}
}

// AddOrder adds an order by element
func (node *Union) AddOrder(order *Order) {
	node.OrderBy = append(node.OrderBy, order)
}

// SetOrderBy sets the order by clause
func (node *Union) SetOrderBy(orderBy OrderBy) {
	node.OrderBy = orderBy
}

// SetLimit sets the limit clause
func (node *Union) SetLimit(limit *Limit) {
	node.Limit = limit
}

// SetLock sets the lock clause
func (node *Union) SetLock(lock Lock) {
	node.Lock = lock
}

// SetInto sets the into clause
func (node *Union) SetInto(into *SelectInto) {
	node.Into = into
}

// SetWith sets the with clause to a union statement
func (node *Union) SetWith(with *With) {
	node.With = with
}

// MakeDistinct implements the SelectStatement interface
func (node *Union) MakeDistinct() {
	node.Distinct = true
}

// GetColumnCount implements the SelectStatement interface
func (node *Union) GetColumnCount() int {
	return node.Left.GetColumnCount()
}

// SetComments implements the SelectStatement interface
func (node *Union) SetComments(comments Comments) {
	node.Left.SetComments(comments)
}

// GetComments implements the SelectStatement interface
func (node *Union) GetComments() Comments {
	return node.Left.GetComments()
}

func requiresParen(stmt SelectStatement) bool {
	switch node := stmt.(type) {
	case *Union:
		return len(node.OrderBy) != 0 || node.Lock != 0 || node.Into != nil || node.Limit != nil
	case *Select:
		return len(node.OrderBy) != 0 || node.Lock != 0 || node.Into != nil || node.Limit != nil
	}

	return false
}

func setLockInSelect(stmt SelectStatement, lock Lock) {
	stmt.SetLock(lock)
}

// ToString returns the string associated with the DDLAction Enum
func (action DDLAction) ToString() string {
	switch action {
	case CreateDDLAction:
		return CreateStr
	case AlterDDLAction:
		return AlterStr
	case DropDDLAction:
		return DropStr
	case RenameDDLAction:
		return RenameStr
	case TruncateDDLAction:
		return TruncateStr
	case CreateVindexDDLAction:
		return CreateVindexStr
	case DropVindexDDLAction:
		return DropVindexStr
	case AddVschemaTableDDLAction:
		return AddVschemaTableStr
	case DropVschemaTableDDLAction:
		return DropVschemaTableStr
	case AddColVindexDDLAction:
		return AddColVindexStr
	case DropColVindexDDLAction:
		return DropColVindexStr
	case AddSequenceDDLAction:
		return AddSequenceStr
	case AddAutoIncDDLAction:
		return AddAutoIncStr
	default:
		return "Unknown DDL Action"
	}
}

// ToString returns the string associated with the Scope enum
func (scope Scope) ToString() string {
	switch scope {
	case SessionScope:
		return SessionStr
	case GlobalScope:
		return GlobalStr
	case VitessMetadataScope:
		return VitessMetadataStr
	case VariableScope:
		return VariableStr
	case LocalScope:
		return LocalStr
	case ImplicitScope:
		return ImplicitStr
	default:
		return "Unknown Scope"
	}
}

// ToString returns the IgnoreStr if ignore is true.
func (ignore Ignore) ToString() string {
	if ignore {
		return IgnoreStr
	}
	return ""
}

// ToString returns the string associated with the type of lock
func (lock Lock) ToString() string {
	switch lock {
	case NoLock:
		return NoLockStr
	case ForUpdateLock:
		return ForUpdateStr
	case ShareModeLock:
		return ShareModeStr
	default:
		return "Unknown lock"
	}
}

// ToString returns the string associated with WhereType
func (whereType WhereType) ToString() string {
	switch whereType {
	case WhereClause:
		return WhereStr
	case HavingClause:
		return HavingStr
	default:
		return "Unknown where type"
	}
}

// ToString returns the string associated with JoinType
func (joinType JoinType) ToString() string {
	switch joinType {
	case NormalJoinType:
		return JoinStr
	case StraightJoinType:
		return StraightJoinStr
	case LeftJoinType:
		return LeftJoinStr
	case RightJoinType:
		return RightJoinStr
	case NaturalJoinType:
		return NaturalJoinStr
	case NaturalLeftJoinType:
		return NaturalLeftJoinStr
	case NaturalRightJoinType:
		return NaturalRightJoinStr
	default:
		return "Unknown join type"
	}
}

// ToString returns the operator as a string
func (op ComparisonExprOperator) ToString() string {
	switch op {
	case EqualOp:
		return EqualStr
	case LessThanOp:
		return LessThanStr
	case GreaterThanOp:
		return GreaterThanStr
	case LessEqualOp:
		return LessEqualStr
	case GreaterEqualOp:
		return GreaterEqualStr
	case NotEqualOp:
		return NotEqualStr
	case NullSafeEqualOp:
		return NullSafeEqualStr
	case InOp:
		return InStr
	case NotInOp:
		return NotInStr
	case LikeOp:
		return LikeStr
	case NotLikeOp:
		return NotLikeStr
	case RegexpOp:
		return RegexpStr
	case NotRegexpOp:
		return NotRegexpStr
	default:
		return "Unknown ComparisonExpOperator"
	}
}

// ToString returns the operator as a string
func (op IsExprOperator) ToString() string {
	switch op {
	case IsNullOp:
		return IsNullStr
	case IsNotNullOp:
		return IsNotNullStr
	case IsTrueOp:
		return IsTrueStr
	case IsNotTrueOp:
		return IsNotTrueStr
	case IsFalseOp:
		return IsFalseStr
	case IsNotFalseOp:
		return IsNotFalseStr
	default:
		return "Unknown IsExprOperator"
	}
}

// ToString returns the operator as a string
func (op BinaryExprOperator) ToString() string {
	switch op {
	case BitAndOp:
		return BitAndStr
	case BitOrOp:
		return BitOrStr
	case BitXorOp:
		return BitXorStr
	case PlusOp:
		return PlusStr
	case MinusOp:
		return MinusStr
	case MultOp:
		return MultStr
	case DivOp:
		return DivStr
	case IntDivOp:
		return IntDivStr
	case ModOp:
		return ModStr
	case ShiftLeftOp:
		return ShiftLeftStr
	case ShiftRightOp:
		return ShiftRightStr
	case JSONExtractOp:
		return JSONExtractOpStr
	case JSONUnquoteExtractOp:
		return JSONUnquoteExtractOpStr
	default:
		return "Unknown BinaryExprOperator"
	}
}

// ToString returns the partition type as a string
func (partitionType PartitionByType) ToString() string {
	switch partitionType {
	case HashType:
		return HashTypeStr
	case KeyType:
		return KeyTypeStr
	case ListType:
		return ListTypeStr
	case RangeType:
		return RangeTypeStr
	default:
		return "Unknown PartitionByType"
	}
}

// ToString returns the partition value range type as a string
func (t PartitionValueRangeType) ToString() string {
	switch t {
	case LessThanType:
		return LessThanTypeStr
	case InType:
		return InTypeStr
	default:
		return "Unknown PartitionValueRangeType"
	}
}

// ToString returns the operator as a string
func (op UnaryExprOperator) ToString() string {
	switch op {
	case UPlusOp:
		return UPlusStr
	case UMinusOp:
		return UMinusStr
	case TildaOp:
		return TildaStr
	case BangOp:
		return BangStr
	case BinaryOp:
		return BinaryStr
	case NStringOp:
		return NStringStr
	default:
		return "Unknown UnaryExprOperator"
	}
}

// ToString returns the option as a string
func (option MatchExprOption) ToString() string {
	switch option {
	case NoOption:
		return NoOptionStr
	case BooleanModeOpt:
		return BooleanModeStr
	case NaturalLanguageModeOpt:
		return NaturalLanguageModeStr
	case NaturalLanguageModeWithQueryExpansionOpt:
		return NaturalLanguageModeWithQueryExpansionStr
	case QueryExpansionOpt:
		return QueryExpansionStr
	default:
		return "Unknown MatchExprOption"
	}
}

// ToString returns the direction as a string
func (dir OrderDirection) ToString() string {
	switch dir {
	case AscOrder:
		return AscScr
	case DescOrder:
		return DescScr
	default:
		return "Unknown OrderDirection"
	}
}

// ToString returns the operator as a string
func (op ConvertTypeOperator) ToString() string {
	switch op {
	case NoOperator:
		return NoOperatorStr
	case CharacterSetOp:
		return CharacterSetStr
	default:
		return "Unknown ConvertTypeOperator"
	}
}

// ToString returns the type as a string
func (ty IndexHintsType) ToString() string {
	switch ty {
	case UseOp:
		return UseStr
	case IgnoreOp:
		return IgnoreStr
	case ForceOp:
		return ForceStr
	default:
		return "Unknown IndexHintsType"
	}
}

// ToString returns the type as a string
func (ty ExplainType) ToString() string {
	switch ty {
	case EmptyType:
		return EmptyStr
	case TreeType:
		return TreeStr
	case JSONType:
		return JSONStr
	case VitessType:
		return VitessStr
	case TraditionalType:
		return TraditionalStr
	case AnalyzeType:
		return AnalyzeStr
	default:
		return "Unknown ExplainType"
	}
}

// ToString returns the type as a string
func (ty IntervalTypes) ToString() string {
	switch ty {
	case IntervalYear:
		return YearStr
	case IntervalQuarter:
		return QuarterStr
	case IntervalMonth:
		return MonthStr
	case IntervalWeek:
		return WeekStr
	case IntervalDay:
		return DayStr
	case IntervalHour:
		return HourStr
	case IntervalMinute:
		return MinuteStr
	case IntervalSecond:
		return SecondStr
	case IntervalMicrosecond:
		return MicrosecondStr
	case IntervalYearMonth:
		return YearMonthStr
	case IntervalDayHour:
		return DayHourStr
	case IntervalDayMinute:
		return DayMinuteStr
	case IntervalDaySecond:
		return DaySecondStr
	case IntervalHourMinute:
		return HourMinuteStr
	case IntervalHourSecond:
		return HourSecondStr
	case IntervalMinuteSecond:
		return MinuteSecondStr
	case IntervalDayMicrosecond:
		return DayMicrosecondStr
	case IntervalHourMicrosecond:
		return HourMicrosecondStr
	case IntervalMinuteMicrosecond:
		return MinuteMicrosecondStr
	case IntervalSecondMicrosecond:
		return SecondMicrosecondStr
	default:
		return "Unknown IntervalType"
	}
}

// ToString returns the type as a string
func (sel SelectIntoType) ToString() string {
	switch sel {
	case IntoOutfile:
		return IntoOutfileStr
	case IntoOutfileS3:
		return IntoOutfileS3Str
	case IntoDumpfile:
		return IntoDumpfileStr
	default:
		return "Unknown Select Into Type"
	}
}

// ToString returns the type as a string
func (node CollateAndCharsetType) ToString() string {
	switch node {
	case CharacterSetType:
		return CharacterSetStr
	case CollateType:
		return CollateStr
	default:
		return "Unknown CollateAndCharsetType Type"
	}
}

// ToString returns the type as a string
func (ty LockType) ToString() string {
	switch ty {
	case Read:
		return ReadStr
	case ReadLocal:
		return ReadLocalStr
	case Write:
		return WriteStr
	case LowPriorityWrite:
		return LowPriorityWriteStr
	default:
		return "Unknown LockType"
	}
}

// ToString returns ShowCommandType as a string
func (ty ShowCommandType) ToString() string {
	switch ty {
	case Charset:
		return CharsetStr
	case Collation:
		return CollationStr
	case Column:
		return ColumnStr
	case CreateDb:
		return CreateDbStr
	case CreateE:
		return CreateEStr
	case CreateF:
		return CreateFStr
	case CreateProc:
		return CreateProcStr
	case CreateTbl:
		return CreateTblStr
	case CreateTr:
		return CreateTrStr
	case CreateV:
		return CreateVStr
	case Database:
		return DatabaseStr
	case FunctionC:
		return FunctionCStr
	case Function:
		return FunctionStr
	case GtidExecGlobal:
		return GtidExecGlobalStr
	case Index:
		return IndexStr
	case OpenTable:
		return OpenTableStr
	case Privilege:
		return PrivilegeStr
	case ProcedureC:
		return ProcedureCStr
	case Procedure:
		return ProcedureStr
	case StatusGlobal:
		return StatusGlobalStr
	case StatusSession:
		return StatusSessionStr
	case Table:
		return TableStr
	case TableStatus:
		return TableStatusStr
	case Trigger:
		return TriggerStr
	case VariableGlobal:
		return VariableGlobalStr
	case VariableSession:
		return VariableSessionStr
	case VGtidExecGlobal:
		return VGtidExecGlobalStr
	case VitessMigrations:
		return VitessMigrationsStr
	case Warnings:
		return WarningsStr
	case Keyspace:
		return KeyspaceStr
	default:
		return "" +
			"Unknown ShowCommandType"
	}
}

// ToString returns the DropKeyType as a string
func (key DropKeyType) ToString() string {
	switch key {
	case PrimaryKeyType:
		return PrimaryKeyTypeStr
	case ForeignKeyType:
		return ForeignKeyTypeStr
	case NormalKeyType:
		return NormalKeyTypeStr
	default:
		return "Unknown DropKeyType"
	}
}

// ToString returns the LockOptionType as a string
func (lock LockOptionType) ToString() string {
	switch lock {
	case NoneType:
		return NoneTypeStr
	case DefaultType:
		return DefaultTypeStr
	case SharedType:
		return SharedTypeStr
	case ExclusiveType:
		return ExclusiveTypeStr
	default:
		return "Unknown type LockOptionType"
	}
}

// CompliantName is used to get the name of the bind variable to use for this column name
func (node *ColName) CompliantName() string {
	if !node.Qualifier.IsEmpty() {
		return node.Qualifier.Name.CompliantName() + "_" + node.Name.CompliantName()
	}
	return node.Name.CompliantName()
}

// isExprAliasForCurrentTimeStamp returns true if the Expr provided is an alias for CURRENT_TIMESTAMP
func isExprAliasForCurrentTimeStamp(expr Expr) bool {
	switch node := expr.(type) {
	case *FuncExpr:
		return node.Name.EqualString("current_timestamp") || node.Name.EqualString("now") || node.Name.EqualString("localtimestamp") || node.Name.EqualString("localtime")
	case *CurTimeFuncExpr:
		return node.Name.EqualString("current_timestamp") || node.Name.EqualString("now") || node.Name.EqualString("localtimestamp") || node.Name.EqualString("localtime")
	}
	return false
}

// AtCount represents the '@' count in ColIdent
type AtCount int

const (
	// NoAt represents no @
	NoAt AtCount = iota
	// SingleAt represents @
	SingleAt
	// DoubleAt represnts @@
	DoubleAt
)

// encodeSQLString encodes the string as a SQL string.
func encodeSQLString(val string) string {
	return sqltypes.EncodeStringSQL(val)
}

// ToString prints the list of table expressions as a string
// To be used as an alternate for String for []TableExpr
func ToString(exprs []TableExpr) string {
	buf := NewTrackedBuffer(nil)
	prefix := ""
	for _, expr := range exprs {
		buf.astPrintf(nil, "%s%v", prefix, expr)
		prefix = ", "
	}
	return buf.String()
}

func formatIdentifier(id string) string {
	buf := NewTrackedBuffer(nil)
	formatID(buf, id, NoAt)
	return buf.String()
}

func formatAddress(address string) string {
	if len(address) > 0 && address[0] == '\'' {
		return address
	}
	buf := NewTrackedBuffer(nil)
	formatID(buf, address, NoAt)
	return buf.String()
}

// ContainsAggregation returns true if the expression contains aggregation
func ContainsAggregation(e SQLNode) bool {
	hasAggregates := false
	_ = Walk(func(node SQLNode) (kontinue bool, err error) {
		if IsAggregation(node) {
			hasAggregates = true
			return false, nil
		}
		return true, nil
	}, e)
	return hasAggregates
}

// IsAggregation returns true if the node is an aggregation expression
func IsAggregation(node SQLNode) bool {
	switch node := node.(type) {
	case *FuncExpr:
		return node.IsAggregate()
	case *GroupConcatExpr:
		return true
	}
	return false
}

// GetFirstSelect gets the first select statement
func GetFirstSelect(selStmt SelectStatement) *Select {
	if selStmt == nil {
		return nil
	}
	switch node := selStmt.(type) {
	case *Select:
		return node
	case *Union:
		return GetFirstSelect(node.Left)
	}
	panic("[BUG]: unknown type for SelectStatement")
}

// GetAllSelects gets all the select statement s
func GetAllSelects(selStmt SelectStatement) []*Select {
	switch node := selStmt.(type) {
	case *Select:
		return []*Select{node}
	case *Union:
		return append(GetAllSelects(node.Left), GetAllSelects(node.Right)...)
	}
	panic("[BUG]: unknown type for SelectStatement")
}

// SetArgName sets argument name.
func (es *ExtractedSubquery) SetArgName(n string) {
	es.argName = n
	es.updateAlternative()
}

// SetHasValuesArg sets has_values argument.
func (es *ExtractedSubquery) SetHasValuesArg(n string) {
	es.hasValuesArg = n
	es.updateAlternative()
}

// GetArgName returns argument name.
func (es *ExtractedSubquery) GetArgName() string {
	return es.argName
}

// GetHasValuesArg returns has values argument.
func (es *ExtractedSubquery) GetHasValuesArg() string {
	return es.hasValuesArg

}

func (es *ExtractedSubquery) updateAlternative() {
	switch original := es.Original.(type) {
	case *ExistsExpr:
		es.alternative = NewArgument(es.argName)
	case *Subquery:
		es.alternative = NewArgument(es.argName)
	case *ComparisonExpr:
		// other_side = :__sq
		cmp := &ComparisonExpr{
			Left:     es.OtherSide,
			Right:    NewArgument(es.argName),
			Operator: original.Operator,
		}
		var expr Expr = cmp
		switch original.Operator {
		case InOp:
			// :__sq_has_values = 1 and other_side in ::__sq
			cmp.Right = NewListArg(es.argName)
			hasValue := &ComparisonExpr{Left: NewArgument(es.hasValuesArg), Right: NewIntLiteral("1"), Operator: EqualOp}
			expr = AndExpressions(hasValue, cmp)
		case NotInOp:
			// :__sq_has_values = 0 or other_side not in ::__sq
			cmp.Right = NewListArg(es.argName)
			hasValue := &ComparisonExpr{Left: NewArgument(es.hasValuesArg), Right: NewIntLiteral("0"), Operator: EqualOp}
			expr = &OrExpr{hasValue, cmp}
		}
		es.alternative = expr
	}
}

func isExprLiteral(expr Expr) bool {
	switch expr := expr.(type) {
	case *Literal:
		return true
	case BoolVal:
		return true
	case *UnaryExpr:
		return isExprLiteral(expr.Expr)
	default:
		return false
	}
}

func defaultRequiresParens(ct *ColumnType) bool {
	// in 5.7 null value should be without parenthesis, in 8.0 it is allowed either way.
	// so it is safe to not keep parenthesis around null.
	if _, isNullVal := ct.Options.Default.(*NullVal); isNullVal {
		return false
	}

	switch strings.ToUpper(ct.Type) {
	case "TINYTEXT", "TEXT", "MEDIUMTEXT", "LONGTEXT", "TINYBLOB", "BLOB", "MEDIUMBLOB",
		"LONGBLOB", "JSON", "GEOMETRY", "POINT",
		"LINESTRING", "POLYGON", "MULTIPOINT", "MULTILINESTRING",
		"MULTIPOLYGON", "GEOMETRYCOLLECTION":
		return true
	}

	if isExprLiteral(ct.Options.Default) || isExprAliasForCurrentTimeStamp(ct.Options.Default) {
		return false
	}

	return true
}

// RemoveKeyspaceFromColName removes the Qualifier.Qualifier on all ColNames in the expression tree
func RemoveKeyspaceFromColName(expr Expr) Expr {
	return RemoveKeyspace(expr).(Expr) // This hard cast is safe because we do not change the type the input
}

// RemoveKeyspace removes the Qualifier.Qualifier on all ColNames in the AST
func RemoveKeyspace(in SQLNode) SQLNode {
	return Rewrite(in, nil, func(cursor *Cursor) bool {
		switch col := cursor.Node().(type) {
		case *ColName:
			if !col.Qualifier.Qualifier.IsEmpty() {
				col.Qualifier.Qualifier = NewTableIdent("")
			}
		}
		return true
<<<<<<< HEAD
	})
=======
	}) // This hard cast is safe because we do not change the type the input

	return expr
}

func convertStringToInt(integer string) int {
	val, _ := strconv.Atoi(integer)
	return val
>>>>>>> 3b3547cc
}<|MERGE_RESOLUTION|>--- conflicted
+++ resolved
@@ -1663,16 +1663,10 @@
 			}
 		}
 		return true
-<<<<<<< HEAD
 	})
-=======
-	}) // This hard cast is safe because we do not change the type the input
-
-	return expr
 }
 
 func convertStringToInt(integer string) int {
 	val, _ := strconv.Atoi(integer)
 	return val
->>>>>>> 3b3547cc
 }