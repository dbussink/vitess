/*
Copyright 2019 The Vitess Authors.

Licensed under the Apache License, Version 2.0 (the "License");
you may not use this file except in compliance with the License.
You may obtain a copy of the License at

    http://www.apache.org/licenses/LICENSE-2.0

Unless required by applicable law or agreed to in writing, software
distributed under the License is distributed on an "AS IS" BASIS,
WITHOUT WARRANTIES OR CONDITIONS OF ANY KIND, either express or implied.
See the License for the specific language governing permissions and
limitations under the License.
*/

package onlineddl

const (
	// SchemaMigrationsTableName is used by VExec interceptor to call the correct handler
	sqlCreateSidecarDB             = "create database if not exists _vt"
	sqlCreateSchemaMigrationsTable = `CREATE TABLE IF NOT EXISTS _vt.schema_migrations (
		id bigint(20) unsigned NOT NULL AUTO_INCREMENT,
		migration_uuid varchar(64) NOT NULL,
		keyspace varchar(256) NOT NULL,
		shard varchar(255) NOT NULL,
		mysql_schema varchar(128) NOT NULL,
		mysql_table varchar(128) NOT NULL,
		migration_statement text NOT NULL,
		strategy varchar(128) NOT NULL,
		options varchar(8192) NOT NULL,
		added_timestamp timestamp NOT NULL DEFAULT CURRENT_TIMESTAMP,
		requested_timestamp timestamp NOT NULL DEFAULT CURRENT_TIMESTAMP,
		ready_timestamp timestamp NULL DEFAULT NULL,
		started_timestamp timestamp NULL DEFAULT NULL,
		liveness_timestamp timestamp NULL DEFAULT NULL,
		completed_timestamp timestamp NULL DEFAULT NULL,
		cleanup_timestamp timestamp NULL DEFAULT NULL,
		migration_status varchar(128) NOT NULL,
		log_path varchar(1024) NOT NULL,
		artifacts varchar(1024) NOT NULL,
		PRIMARY KEY (id),
		UNIQUE KEY uuid_idx (migration_uuid),
		KEY keyspace_shard_idx (keyspace(64),shard(64)),
		KEY status_idx (migration_status, liveness_timestamp),
		KEY cleanup_status_idx (cleanup_timestamp, migration_status)
	) engine=InnoDB DEFAULT CHARSET=utf8mb4`
	alterSchemaMigrationsTableRetries            = "ALTER TABLE _vt.schema_migrations add column retries int unsigned NOT NULL DEFAULT 0"
	alterSchemaMigrationsTableTablet             = "ALTER TABLE _vt.schema_migrations add column tablet varchar(128) NOT NULL DEFAULT ''"
	alterSchemaMigrationsTableArtifacts          = "ALTER TABLE _vt.schema_migrations modify artifacts TEXT NOT NULL"
	alterSchemaMigrationsTableTabletFailure      = "ALTER TABLE _vt.schema_migrations add column tablet_failure tinyint unsigned NOT NULL DEFAULT 0"
	alterSchemaMigrationsTableTabletFailureIndex = "ALTER TABLE _vt.schema_migrations add KEY tablet_failure_idx (tablet_failure, migration_status, retries)"
	alterSchemaMigrationsTableProgress           = "ALTER TABLE _vt.schema_migrations add column progress float NOT NULL DEFAULT 0"
	alterSchemaMigrationsTableContext            = "ALTER TABLE _vt.schema_migrations add column migration_context varchar(1024) NOT NULL DEFAULT ''"
	alterSchemaMigrationsTableDDLAction          = "ALTER TABLE _vt.schema_migrations add column ddl_action varchar(16) NOT NULL DEFAULT ''"
	alterSchemaMigrationsTableMessage            = "ALTER TABLE _vt.schema_migrations add column message TEXT NOT NULL"
	alterSchemaMigrationsTableTableCompleteIndex = "ALTER TABLE _vt.schema_migrations add KEY table_complete_idx (migration_status, keyspace(64), mysql_table(64), completed_timestamp)"
	alterSchemaMigrationsTableETASeconds         = "ALTER TABLE _vt.schema_migrations add column eta_seconds bigint NOT NULL DEFAULT -1"
	alterSchemaMigrationsTableRowsCopied         = "ALTER TABLE _vt.schema_migrations add column rows_copied bigint unsigned NOT NULL DEFAULT 0"
	alterSchemaMigrationsTableTableRows          = "ALTER TABLE _vt.schema_migrations add column table_rows bigint NOT NULL DEFAULT 0"
	alterSchemaMigrationsTableAddedUniqueKeys    = "ALTER TABLE _vt.schema_migrations add column added_unique_keys int unsigned NOT NULL DEFAULT 0"
	alterSchemaMigrationsTableRemovedUniqueKeys  = "ALTER TABLE _vt.schema_migrations add column removed_unique_keys int unsigned NOT NULL DEFAULT 0"
	alterSchemaMigrationsTableLogFile            = "ALTER TABLE _vt.schema_migrations add column log_file varchar(1024) NOT NULL DEFAULT ''"
	alterSchemaMigrationsTableRetainArtifacts    = "ALTER TABLE _vt.schema_migrations add column retain_artifacts_seconds bigint NOT NULL DEFAULT 0"
<<<<<<< HEAD
	alterSchemaMigrationsTableContextIndex       = "ALTER TABLE _vt.schema_migrations add KEY migration_context_idx (migration_context(64))"
=======
	alterSchemaMigrationsTablePostponeCompletion = "ALTER TABLE _vt.schema_migrations add column postpone_completion tinyint unsigned NOT NULL DEFAULT 0"
>>>>>>> aabd9c68

	sqlInsertMigration = `INSERT IGNORE INTO _vt.schema_migrations (
		migration_uuid,
		keyspace,
		shard,
		mysql_schema,
		mysql_table,
		migration_statement,
		strategy,
		options,
		ddl_action,
		requested_timestamp,
		migration_context,
		migration_status,
		tablet,
		retain_artifacts_seconds,
		postpone_completion
	) VALUES (
		%a, %a, %a, %a, %a, %a, %a, %a, %a, FROM_UNIXTIME(NOW()), %a, %a, %a, %a, %a
	)`

	sqlScheduleSingleMigration = `UPDATE _vt.schema_migrations
		SET
			migration_status='ready',
			ready_timestamp=NOW()
		WHERE
			migration_status='queued'
			AND (
				postpone_completion=0 OR ddl_action='alter'
			)
		ORDER BY
			requested_timestamp ASC
		LIMIT 1
	`  // if the migration is CREATE or DROP, and postpone_completion=1, we just don't schedule it
	sqlUpdateMySQLTable = `UPDATE _vt.schema_migrations
			SET mysql_table=%a
		WHERE
			migration_uuid=%a
	`
	sqlUpdateMigrationStatus = `UPDATE _vt.schema_migrations
			SET migration_status=%a
		WHERE
			migration_uuid=%a
	`
	sqlUpdateMigrationProgress = `UPDATE _vt.schema_migrations
			SET progress=%a
		WHERE
			migration_uuid=%a
	`
	sqlUpdateMigrationETASeconds = `UPDATE _vt.schema_migrations
			SET eta_seconds=%a
		WHERE
			migration_uuid=%a
	`
	sqlUpdateMigrationRowsCopied = `UPDATE _vt.schema_migrations
			SET rows_copied=%a
		WHERE
			migration_uuid=%a
	`
	sqlUpdateMigrationStartedTimestamp = `UPDATE _vt.schema_migrations SET
			started_timestamp =IFNULL(started_timestamp,  NOW()),
			liveness_timestamp=IFNULL(liveness_timestamp, NOW())
		WHERE
			migration_uuid=%a
	`
	sqlUpdateMigrationTimestamp = `UPDATE _vt.schema_migrations
			SET %s=NOW()
		WHERE
			migration_uuid=%a
	`
	sqlUpdateMigrationLogPath = `UPDATE _vt.schema_migrations
			SET log_path=%a, log_file=%a
		WHERE
			migration_uuid=%a
	`
	sqlUpdateArtifacts = `UPDATE _vt.schema_migrations
			SET artifacts=concat(%a, ',', artifacts), cleanup_timestamp=NULL
		WHERE
			migration_uuid=%a
	`
	sqlClearArtifacts = `UPDATE _vt.schema_migrations
			SET artifacts=''
		WHERE
			migration_uuid=%a
	`
	sqlUpdateReadyForCleanup = `UPDATE _vt.schema_migrations
			SET retain_artifacts_seconds=-1
		WHERE
			migration_uuid=%a
	`
	sqlUpdateCompleteMigration = `UPDATE _vt.schema_migrations
			SET postpone_completion=0
		WHERE
			migration_uuid=%a
			AND postpone_completion != 0
	`
	sqlUpdateTablet = `UPDATE _vt.schema_migrations
			SET tablet=%a
		WHERE
			migration_uuid=%a
	`
	sqlUpdateTabletFailure = `UPDATE _vt.schema_migrations
			SET tablet_failure=1
		WHERE
			migration_uuid=%a
	`
	sqlUpdateDDLAction = `UPDATE _vt.schema_migrations
			SET ddl_action=%a
		WHERE
			migration_uuid=%a
	`
	sqlUpdateMessage = `UPDATE _vt.schema_migrations
			SET message=%a
		WHERE
			migration_uuid=%a
	`
	sqlUpdateAddedRemovedUniqueKeys = `UPDATE _vt.schema_migrations
			SET added_unique_keys=%a, removed_unique_keys=%a
		WHERE
			migration_uuid=%a
	`
	sqlUpdateMigrationTableRows = `UPDATE _vt.schema_migrations
			SET table_rows=%a
		WHERE
			migration_uuid=%a
	`
	sqlUpdateMigrationProgressByRowsCopied = `UPDATE _vt.schema_migrations
			SET
				progress=CASE
					WHEN table_rows=0 THEN 100
					ELSE LEAST(100, 100*%a/table_rows)
				END
		WHERE
			migration_uuid=%a
	`
	sqlUpdateMigrationETASecondsByProgress = `UPDATE _vt.schema_migrations
			SET
				eta_seconds=CASE
					WHEN progress=0 THEN -1
					WHEN table_rows=0 THEN 0
					ELSE GREATEST(0,
						TIMESTAMPDIFF(SECOND, started_timestamp, NOW())*((100/progress)-1)
					)
				END
		WHERE
			migration_uuid=%a
	`
	sqlRetryMigrationWhere = `UPDATE _vt.schema_migrations
		SET
			migration_status='queued',
			tablet=%a,
			retries=retries + 1,
			tablet_failure=0,
			ready_timestamp=NULL,
			started_timestamp=NULL,
			liveness_timestamp=NULL,
			completed_timestamp=NULL,
			cleanup_timestamp=NULL
		WHERE
			migration_status IN ('failed', 'cancelled')
			AND (%s)
			LIMIT 1
	`
	sqlRetryMigration = `UPDATE _vt.schema_migrations
		SET
			migration_status='queued',
			tablet=%a,
			retries=retries + 1,
			tablet_failure=0,
			ready_timestamp=NULL,
			started_timestamp=NULL,
			liveness_timestamp=NULL,
			completed_timestamp=NULL,
			cleanup_timestamp=NULL
		WHERE
			migration_status IN ('failed', 'cancelled')
			AND migration_uuid=%a
	`
	sqlWhereTabletFailure = `
		tablet_failure=1
		AND migration_status='failed'
		AND retries=0
	`
	sqlSelectRunningMigrations = `SELECT
			migration_uuid,
			strategy,
			options,
			postpone_completion,
			timestampdiff(second, started_timestamp, now()) as elapsed_seconds
		FROM _vt.schema_migrations
		WHERE
			migration_status='running'
	`
	sqlSelectCompleteMigrationsOnTable = `SELECT
			migration_uuid,
			strategy
		FROM _vt.schema_migrations
		WHERE
			migration_status='complete'
			AND keyspace=%a
			AND mysql_table=%a
		ORDER BY
			completed_timestamp DESC
		LIMIT 1
	`
	sqlSelectCompleteMigrationsByContextAndSQL = `SELECT
			migration_uuid,
			strategy
		FROM _vt.schema_migrations
		WHERE
			migration_status='complete'
			AND keyspace=%a
			AND migration_context=%a
			AND migration_statement=%a
		LIMIT 1
	`
	sqlSelectCountReadyMigrations = `SELECT
			count(*) as count_ready
		FROM _vt.schema_migrations
		WHERE
			migration_status='ready'
	`
	sqlSelectStaleMigrations = `SELECT
			migration_uuid
		FROM _vt.schema_migrations
		WHERE
			migration_status='running'
			AND liveness_timestamp < NOW() - INTERVAL %a MINUTE
	`
	sqlSelectPendingMigrations = `SELECT
			migration_uuid
		FROM _vt.schema_migrations
		WHERE
			migration_status IN ('queued', 'ready', 'running')
	`
	sqlSelectQueuedRevertMigrations = `SELECT
			migration_uuid
		FROM _vt.schema_migrations
		WHERE
			migration_status='queued'
			AND ddl_action='revert'
	`
	sqlSelectUncollectedArtifacts = `SELECT
			migration_uuid,
			artifacts,
			log_path
		FROM _vt.schema_migrations
		WHERE
			migration_status IN ('complete', 'failed')
			AND cleanup_timestamp IS NULL
			AND completed_timestamp <= IF(retain_artifacts_seconds=0,
				NOW() - INTERVAL %a SECOND,
				NOW() - INTERVAL retain_artifacts_seconds SECOND
			)
	`
	sqlFixCompletedTimestamp = `UPDATE _vt.schema_migrations
		SET
			completed_timestamp=NOW()
		WHERE
			migration_status='failed'
			AND cleanup_timestamp IS NULL
			AND completed_timestamp IS NULL
	`
	sqlSelectMigration = `SELECT
			id,
			migration_uuid,
			keyspace,
			shard,
			mysql_schema,
			mysql_table,
			migration_statement,
			strategy,
			options,
			added_timestamp,
			ready_timestamp,
			started_timestamp,
			liveness_timestamp,
			completed_timestamp,
			migration_status,
			log_path,
			log_file,
			retries,
			ddl_action,
			artifacts,
			tablet,
			added_unique_keys,
			removed_unique_keys,
			migration_context,
			retain_artifacts_seconds,
			postpone_completion
		FROM _vt.schema_migrations
		WHERE
			migration_uuid=%a
	`
	sqlSelectReadyMigration = `SELECT
			id,
			migration_uuid,
			keyspace,
			shard,
			mysql_schema,
			mysql_table,
			migration_statement,
			strategy,
			options,
			added_timestamp,
			ready_timestamp,
			started_timestamp,
			liveness_timestamp,
			completed_timestamp,
			migration_status,
			log_path,
			log_file,
			retries,
			ddl_action,
			artifacts,
			tablet,
			added_unique_keys,
			removed_unique_keys,
			migration_context,
			retain_artifacts_seconds,
			postpone_completion
		FROM _vt.schema_migrations
		WHERE
			migration_status='ready'
		LIMIT 1
	`
	sqlSelectPTOSCMigrationTriggers = `SELECT
			TRIGGER_SCHEMA as trigger_schema,
			TRIGGER_NAME as trigger_name
		FROM INFORMATION_SCHEMA.TRIGGERS
		WHERE
			EVENT_OBJECT_SCHEMA=%a
			AND EVENT_OBJECT_TABLE=%a
			AND ACTION_TIMING='AFTER'
			AND LEFT(TRIGGER_NAME, 7)='pt_osc_'
		`
	sqlSelectColumnTypes = `
		select
				*
			from
				information_schema.columns
			where
				table_schema=%a
				and table_name=%a
		`
	selSelectCountFKParentConstraints = `
		SELECT
			COUNT(*) as num_fk_constraints
		FROM INFORMATION_SCHEMA.KEY_COLUMN_USAGE
		WHERE
			REFERENCED_TABLE_SCHEMA=%a AND REFERENCED_TABLE_NAME=%a
			AND REFERENCED_TABLE_NAME IS NOT NULL
		`
	selSelectCountFKChildConstraints = `
		SELECT
			COUNT(*) as num_fk_constraints
		FROM INFORMATION_SCHEMA.KEY_COLUMN_USAGE
		WHERE
			TABLE_SCHEMA=%a AND TABLE_NAME=%a
			AND REFERENCED_TABLE_NAME IS NOT NULL
		`
	sqlSelectUniqueKeys = `
	SELECT
		COLUMNS.TABLE_SCHEMA as table_schema,
		COLUMNS.TABLE_NAME as table_name,
		COLUMNS.COLUMN_NAME as column_name,
		UNIQUES.INDEX_NAME as index_name,
		UNIQUES.COLUMN_NAMES as column_names,
		UNIQUES.COUNT_COLUMN_IN_INDEX as count_column_in_index,
		COLUMNS.DATA_TYPE as data_type,
		COLUMNS.CHARACTER_SET_NAME as character_set_name,
		LOCATE('auto_increment', EXTRA) > 0 as is_auto_increment,
		(DATA_TYPE='float' OR DATA_TYPE='double') AS is_float,
		has_nullable
	FROM INFORMATION_SCHEMA.COLUMNS INNER JOIN (
		SELECT
			TABLE_SCHEMA,
			TABLE_NAME,
			INDEX_NAME,
			COUNT(*) AS COUNT_COLUMN_IN_INDEX,
			GROUP_CONCAT(COLUMN_NAME ORDER BY SEQ_IN_INDEX ASC) AS COLUMN_NAMES,
			SUBSTRING_INDEX(GROUP_CONCAT(COLUMN_NAME ORDER BY SEQ_IN_INDEX ASC), ',', 1) AS FIRST_COLUMN_NAME,
			SUM(NULLABLE='YES') > 0 AS has_nullable
		FROM INFORMATION_SCHEMA.STATISTICS
		WHERE
			NON_UNIQUE=0
			AND TABLE_SCHEMA=%a
			AND TABLE_NAME=%a
		GROUP BY TABLE_SCHEMA, TABLE_NAME, INDEX_NAME
	) AS UNIQUES
	ON (
		COLUMNS.COLUMN_NAME = UNIQUES.FIRST_COLUMN_NAME
	)
	WHERE
		COLUMNS.TABLE_SCHEMA=%a
		AND COLUMNS.TABLE_NAME=%a
	ORDER BY
		COLUMNS.TABLE_SCHEMA, COLUMNS.TABLE_NAME,
		CASE UNIQUES.INDEX_NAME
			WHEN 'PRIMARY' THEN 0
			ELSE 1
		END,
		CASE has_nullable
			WHEN 0 THEN 0
			ELSE 1
		END,
		CASE IFNULL(CHARACTER_SET_NAME, '')
				WHEN '' THEN 0
				ELSE 1
		END,
		CASE DATA_TYPE
			WHEN 'tinyint' THEN 0
			WHEN 'smallint' THEN 1
			WHEN 'int' THEN 2
			WHEN 'bigint' THEN 3
			ELSE 100
		END,
		COUNT_COLUMN_IN_INDEX
	`
	sqlDropTrigger       = "DROP TRIGGER IF EXISTS `%a`.`%a`"
	sqlShowTablesLike    = "SHOW TABLES LIKE '%a'"
	sqlCreateTableLike   = "CREATE TABLE `%a` LIKE `%a`"
	sqlDropTable         = "DROP TABLE `%a`"
	sqlAlterTableOptions = "ALTER TABLE `%a` %s"
	sqlShowColumnsFrom   = "SHOW COLUMNS FROM `%a`"
	sqlShowTableStatus   = "SHOW TABLE STATUS LIKE '%a'"
	sqlGetAutoIncrement  = `
		SELECT
			AUTO_INCREMENT
		FROM INFORMATION_SCHEMA.TABLES
		WHERE
			TABLES.TABLE_SCHEMA=%a
			AND TABLES.TABLE_NAME=%a
			AND AUTO_INCREMENT IS NOT NULL
		`
	sqlAlterTableAutoIncrement = "ALTER TABLE `%s` AUTO_INCREMENT=%a"
	sqlStartVReplStream        = "UPDATE _vt.vreplication set state='Running' where db_name=%a and workflow=%a"
	sqlStopVReplStream         = "UPDATE _vt.vreplication set state='Stopped' where db_name=%a and workflow=%a"
	sqlDeleteVReplStream       = "DELETE FROM _vt.vreplication where db_name=%a and workflow=%a"
	sqlReadVReplStream         = `SELECT
			id,
			workflow,
			source,
			pos,
			time_updated,
			transaction_timestamp,
			state,
			message,
			rows_copied
		FROM _vt.vreplication
		WHERE
			workflow=%a
		`
	sqlReadCountCopyState = `SELECT
			count(*) as cnt
		FROM
			_vt.copy_state
		WHERE vrepl_id=%a
		`
	sqlSwapTables  = "RENAME TABLE `%a` TO `%a`, `%a` TO `%a`, `%a` TO `%a`"
	sqlRenameTable = "RENAME TABLE `%a` TO `%a`"
)

const (
	retryMigrationHint     = "retry"
	cancelMigrationHint    = "cancel"
	cancelAllMigrationHint = "cancel-all"
)

var (
	sqlCreateOnlineDDLUser = []string{
		`CREATE USER IF NOT EXISTS %s IDENTIFIED BY '%s'`,
		`ALTER USER %s IDENTIFIED BY '%s'`,
	}
	sqlGrantOnlineDDLSuper = []string{
		`GRANT SUPER ON *.* TO %s`,
	}
	sqlGrantOnlineDDLUser = []string{
		`GRANT PROCESS, REPLICATION SLAVE, REPLICATION CLIENT ON *.* TO %s`,
		`GRANT ALTER, CREATE, DELETE, DROP, INDEX, INSERT, LOCK TABLES, SELECT, TRIGGER, UPDATE ON *.* TO %s`,
	}
	sqlDropOnlineDDLUser = `DROP USER IF EXISTS %s`
)

// ApplyDDL ddls to be applied at the start
var ApplyDDL = []string{
	sqlCreateSidecarDB,
	sqlCreateSchemaMigrationsTable,
	alterSchemaMigrationsTableRetries,
	alterSchemaMigrationsTableTablet,
	alterSchemaMigrationsTableArtifacts,
	alterSchemaMigrationsTableTabletFailure,
	alterSchemaMigrationsTableTabletFailureIndex,
	alterSchemaMigrationsTableProgress,
	alterSchemaMigrationsTableContext,
	alterSchemaMigrationsTableDDLAction,
	alterSchemaMigrationsTableMessage,
	alterSchemaMigrationsTableTableCompleteIndex,
	alterSchemaMigrationsTableETASeconds,
	alterSchemaMigrationsTableRowsCopied,
	alterSchemaMigrationsTableTableRows,
	alterSchemaMigrationsTableAddedUniqueKeys,
	alterSchemaMigrationsTableRemovedUniqueKeys,
	alterSchemaMigrationsTableLogFile,
	alterSchemaMigrationsTableRetainArtifacts,
<<<<<<< HEAD
	alterSchemaMigrationsTableContextIndex,
=======
	alterSchemaMigrationsTablePostponeCompletion,
>>>>>>> aabd9c68
}<|MERGE_RESOLUTION|>--- conflicted
+++ resolved
@@ -62,11 +62,8 @@
 	alterSchemaMigrationsTableRemovedUniqueKeys  = "ALTER TABLE _vt.schema_migrations add column removed_unique_keys int unsigned NOT NULL DEFAULT 0"
 	alterSchemaMigrationsTableLogFile            = "ALTER TABLE _vt.schema_migrations add column log_file varchar(1024) NOT NULL DEFAULT ''"
 	alterSchemaMigrationsTableRetainArtifacts    = "ALTER TABLE _vt.schema_migrations add column retain_artifacts_seconds bigint NOT NULL DEFAULT 0"
-<<<<<<< HEAD
+	alterSchemaMigrationsTablePostponeCompletion = "ALTER TABLE _vt.schema_migrations add column postpone_completion tinyint unsigned NOT NULL DEFAULT 0"
 	alterSchemaMigrationsTableContextIndex       = "ALTER TABLE _vt.schema_migrations add KEY migration_context_idx (migration_context(64))"
-=======
-	alterSchemaMigrationsTablePostponeCompletion = "ALTER TABLE _vt.schema_migrations add column postpone_completion tinyint unsigned NOT NULL DEFAULT 0"
->>>>>>> aabd9c68
 
 	sqlInsertMigration = `INSERT IGNORE INTO _vt.schema_migrations (
 		migration_uuid,
@@ -572,9 +569,6 @@
 	alterSchemaMigrationsTableRemovedUniqueKeys,
 	alterSchemaMigrationsTableLogFile,
 	alterSchemaMigrationsTableRetainArtifacts,
-<<<<<<< HEAD
+	alterSchemaMigrationsTablePostponeCompletion,
 	alterSchemaMigrationsTableContextIndex,
-=======
-	alterSchemaMigrationsTablePostponeCompletion,
->>>>>>> aabd9c68
 }