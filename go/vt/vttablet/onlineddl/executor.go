/*
Copyright 2019 The Vitess Authors.

Licensed under the Apache License, Version 2.0 (the "License");
you may not use this file except in compliance with the License.
You may obtain a copy of the License at

    http://www.apache.org/licenses/LICENSE-2.0

Unless required by applicable law or agreed to in writing, software
distributed under the License is distributed on an "AS IS" BASIS,
WITHOUT WARRANTIES OR CONDITIONS OF ANY KIND, either express or implied.
See the License for the specific language governing permissions and
limitations under the License.
*/

/*
Functionality of this Executor is tested in go/test/endtoend/onlineddl/...
*/

package onlineddl

import (
	"context"
	"errors"
	"flag"
	"fmt"
	"math"
	"os"
	"path"
	"strconv"
	"strings"
	"sync"
	"sync/atomic"
	"syscall"
	"time"

	"google.golang.org/protobuf/proto"

	"google.golang.org/protobuf/encoding/prototext"

	"vitess.io/vitess/go/mysql"
	"vitess.io/vitess/go/sqltypes"
	"vitess.io/vitess/go/textutil"
	"vitess.io/vitess/go/timer"
	"vitess.io/vitess/go/vt/binlog/binlogplayer"
	"vitess.io/vitess/go/vt/dbconnpool"
	"vitess.io/vitess/go/vt/log"
	binlogdatapb "vitess.io/vitess/go/vt/proto/binlogdata"
	querypb "vitess.io/vitess/go/vt/proto/query"
	topodatapb "vitess.io/vitess/go/vt/proto/topodata"
	vtrpcpb "vitess.io/vitess/go/vt/proto/vtrpc"
	"vitess.io/vitess/go/vt/schema"
	"vitess.io/vitess/go/vt/servenv"
	"vitess.io/vitess/go/vt/sqlparser"
	"vitess.io/vitess/go/vt/topo"
	"vitess.io/vitess/go/vt/topo/topoproto"
	"vitess.io/vitess/go/vt/vterrors"
	"vitess.io/vitess/go/vt/vttablet/tabletserver/connpool"
	"vitess.io/vitess/go/vt/vttablet/tabletserver/tabletenv"
	"vitess.io/vitess/go/vt/vttablet/tmclient"
	"vitess.io/vitess/go/vt/vttablet/vexec"

	mysqldriver "github.com/go-sql-driver/mysql"
	"github.com/jmoiron/sqlx"
	"github.com/planetscale/tengo"
)

var (
	// ErrExecutorNotWritableTablet  is generated when executor is asked to run gh-ost on a read-only server
	ErrExecutorNotWritableTablet = errors.New("cannot run migration on non-writable tablet")
	// ErrExecutorMigrationAlreadyRunning is generated when an attempt is made to run an operation that conflicts with a running migration
	ErrExecutorMigrationAlreadyRunning = errors.New("cannot run migration since a migration is already running")
	// ErrMigrationNotFound is returned by readMigration when given UUI cannot be found
	ErrMigrationNotFound = errors.New("migration not found")
)

var vexecUpdateTemplates = []string{
	`update _vt.schema_migrations set migration_status='val' where mysql_schema='val'`,
	`update _vt.schema_migrations set migration_status='val' where migration_uuid='val' and mysql_schema='val'`,
	`update _vt.schema_migrations set migration_status='val' where migration_uuid='val' and mysql_schema='val' and shard='val'`,
}

var vexecInsertTemplates = []string{
	`INSERT IGNORE INTO _vt.schema_migrations (
		migration_uuid,
		keyspace,
		shard,
		mysql_schema,
		mysql_table,
		migration_statement,
		strategy,
		options,
		ddl_action,
		requested_timestamp,
		migration_context,
		migration_status
	) VALUES (
		'val', 'val', 'val', 'val', 'val', 'val', 'val', 'val', 'val', FROM_UNIXTIME(0), 'val', 'val'
	)`,
}

var emptyResult = &sqltypes.Result{}
var acceptableDropTableIfExistsErrorCodes = []int{mysql.ERCantFindFile, mysql.ERNoSuchTable}

var ghostOverridePath = flag.String("gh-ost-path", "", "override default gh-ost binary full path")
var ptOSCOverridePath = flag.String("pt-osc-path", "", "override default pt-online-schema-change binary full path")
var migrationCheckInterval = flag.Duration("migration_check_interval", 1*time.Minute, "Interval between migration checks")
var retainOnlineDDLTables = flag.Duration("retain_online_ddl_tables", 24*time.Hour, "How long should vttablet keep an old migrated table before purging it")
var migrationNextCheckIntervals = []time.Duration{1 * time.Second, 5 * time.Second, 10 * time.Second, 20 * time.Second}

const (
	maxPasswordLength                        = 32 // MySQL's *replication* password may not exceed 32 characters
	staleMigrationMinutes                    = 10
	progressPctStarted               float64 = 0
	progressPctFull                  float64 = 100.0
	etaSecondsUnknown                        = -1
	etaSecondsNow                            = 0
	rowsCopiedUnknown                        = 0
	databasePoolSize                         = 3
	vreplicationCutOverThreshold             = 5 * time.Second
	vreplicationTestSuiteWaitSeconds         = 5
)

var (
	migrationLogFileName     = "migration.log"
	migrationFailureFileName = "migration-failure.log"
	onlineDDLUser            = "vt-online-ddl-internal"
	onlineDDLGrant           = fmt.Sprintf("'%s'@'%s'", onlineDDLUser, "%")
)

type mysqlVariables struct {
	host           string
	port           int
	readOnly       bool
	version        string
	versionComment string
}

// Executor wraps and manages the execution of a gh-ost migration.
type Executor struct {
	env            tabletenv.Env
	pool           *connpool.Pool
	tabletTypeFunc func() topodatapb.TabletType
	ts             *topo.Server
	tabletAlias    *topodatapb.TabletAlias

	keyspace string
	shard    string
	dbName   string

	initMutex      sync.Mutex
	migrationMutex sync.Mutex
	// ownedRunningMigrations lists UUIDs owned by this executor (consider this a map[string]bool)
	// A UUID listed in this map stands for a migration that is executing, and that this executor can control.
	// Migrations found to be running which are not listed in this map will either:
	// - be adopted by this executor (possible for vreplication migrations), or
	// - be terminated (example: pt-osc migration gone rogue, process still running even as the migration failed)
	// The Executor auto-reviews the map and cleans up migrations thought to be running which are not running.
	ownedRunningMigrations        sync.Map
	tickReentranceFlag            int64
	reviewedRunningMigrationsFlag bool

	ticks             *timer.Timer
	isOpen            bool
	schemaInitialized bool
}

type cancellableMigration struct {
	uuid    string
	message string
}

func newCancellableMigration(uuid string, message string) *cancellableMigration {
	return &cancellableMigration{uuid: uuid, message: message}
}

// GhostBinaryFileName returns the full path+name of the gh-ost binary
func GhostBinaryFileName() (fileName string, isOverride bool) {
	if *ghostOverridePath != "" {
		return *ghostOverridePath, true
	}
	return path.Join(os.TempDir(), "vt-gh-ost"), false
}

// PTOSCFileName returns the full path+name of the pt-online-schema-change binary
// Note that vttablet does not include pt-online-schema-change
func PTOSCFileName() (fileName string, isOverride bool) {
	if *ptOSCOverridePath != "" {
		return *ptOSCOverridePath, true
	}
	return "/usr/bin/pt-online-schema-change", false
}

// newGCTableRetainTime returns the time until which a new GC table is to be retained
func newGCTableRetainTime() time.Time {
	return time.Now().UTC().Add(*retainOnlineDDLTables)
}

// NewExecutor creates a new gh-ost executor.
func NewExecutor(env tabletenv.Env, tabletAlias *topodatapb.TabletAlias, ts *topo.Server, tabletTypeFunc func() topodatapb.TabletType) *Executor {
	return &Executor{
		env:         env,
		tabletAlias: proto.Clone(tabletAlias).(*topodatapb.TabletAlias),

		pool: connpool.NewPool(env, "OnlineDDLExecutorPool", tabletenv.ConnPoolConfig{
			Size:               databasePoolSize,
			IdleTimeoutSeconds: env.Config().OltpReadPool.IdleTimeoutSeconds,
		}),
		tabletTypeFunc: tabletTypeFunc,
		ts:             ts,
		ticks:          timer.NewTimer(*migrationCheckInterval),
	}
}

func (e *Executor) execQuery(ctx context.Context, query string) (result *sqltypes.Result, err error) {
	defer e.env.LogError()

	conn, err := e.pool.Get(ctx)
	if err != nil {
		return result, err
	}
	defer conn.Recycle()
	return conn.Exec(ctx, query, math.MaxInt32, true)
}

// TabletAliasString returns tablet alias as string (duh)
func (e *Executor) TabletAliasString() string {
	return topoproto.TabletAliasString(e.tabletAlias)
}

func (e *Executor) initSchema(ctx context.Context) error {
	e.initMutex.Lock()
	defer e.initMutex.Unlock()

	if e.schemaInitialized {
		return nil
	}

	defer e.env.LogError()

	conn, err := dbconnpool.NewDBConnection(ctx, e.env.Config().DB.DbaConnector())
	if err != nil {
		return err
	}
	defer conn.Close()

	for _, ddl := range ApplyDDL {
		_, err := conn.ExecuteFetch(ddl, math.MaxInt32, false)
		if mysql.IsSchemaApplyError(err) {
			continue
		}
		if err != nil {
			return err
		}
	}
	e.schemaInitialized = true
	return nil
}

// InitDBConfig initializes keysapce
func (e *Executor) InitDBConfig(keyspace, shard, dbName string) {
	e.keyspace = keyspace
	e.shard = shard
	e.dbName = dbName
}

// Open opens database pool and initializes the schema
func (e *Executor) Open() error {
	e.initMutex.Lock()
	defer e.initMutex.Unlock()
	if e.isOpen || !e.env.Config().EnableOnlineDDL {
		return nil
	}
	e.reviewedRunningMigrationsFlag = false // will be set as "true" by reviewRunningMigrations()
	e.pool.Open(e.env.Config().DB.AppWithDB(), e.env.Config().DB.DbaWithDB(), e.env.Config().DB.AppDebugWithDB())
	e.ticks.Start(e.onMigrationCheckTick)
	e.triggerNextCheckInterval()

	if _, err := sqlparser.QueryMatchesTemplates("select 1 from dual", vexecUpdateTemplates); err != nil {
		// this validates vexecUpdateTemplates
		return err
	}

	e.isOpen = true

	return nil
}

// Close frees resources
func (e *Executor) Close() {
	e.initMutex.Lock()
	defer e.initMutex.Unlock()
	if !e.isOpen {
		return
	}

	e.ticks.Stop()
	e.pool.Close()
	e.isOpen = false
}

// triggerNextCheckInterval the next tick sooner than normal
func (e *Executor) triggerNextCheckInterval() {
	for _, interval := range migrationNextCheckIntervals {
		e.ticks.TriggerAfter(interval)
	}
}

// allowConcurrentMigration checks if the given migration is allowed to run concurrently.
// First, the migration itself must declare --allow-concurrent. But then, there's also some
// restrictions on which migrations exactly are allowed such concurrency.
func (e *Executor) allowConcurrentMigration(onlineDDL *schema.OnlineDDL) bool {
	if !onlineDDL.StrategySetting().IsAllowConcurrent() {
		return false
	}

	action, err := onlineDDL.GetAction()
	if err != nil {
		return false
	}
	switch action {
	case sqlparser.CreateDDLAction, sqlparser.DropDDLAction:
		// CREATE TABLE, DROP TABLE are allowed to run concurrently.
		return true
	case sqlparser.RevertDDLAction:
		// REVERT is allowed to run concurrently.
		// Reminder that REVERT is supported for CREATE, DROP and for 'online' ALTER, but never for
		// 'gh-ost' or 'pt-osc' ALTERs
		return true
	}
	return false
}

// isAnyNonConcurrentMigrationRunning sees if there's any migration running right now
// that does not have -allow-concurrent.
// such a running migration will for example prevent a new non-concurrent migration from running.
func (e *Executor) isAnyNonConcurrentMigrationRunning() bool {
	nonConcurrentMigrationFound := false

	e.ownedRunningMigrations.Range(func(_, val interface{}) bool {
		onlineDDL, ok := val.(*schema.OnlineDDL)
		if !ok {
			return true
		}
		if !e.allowConcurrentMigration(onlineDDL) {
			// The migratoin may have declared itself to be --allow-concurrent, but our scheduler
			// reserves the right to say "no, you're NOT in fact allowed to run concurrently"
			// (as example, think a `gh-ost` ALTER migration that says --allow-concurrent)
			nonConcurrentMigrationFound = true
			return false // stop iteration, no need to review other migrations
		}
		return true
	})

	return nonConcurrentMigrationFound
}

// isAnyMigrationRunningOnTable sees if there's any migration running right now
// operating on given table.
func (e *Executor) isAnyMigrationRunningOnTable(tableName string) bool {
	sameTableMigrationFound := false
	e.ownedRunningMigrations.Range(func(_, val interface{}) bool {
		onlineDDL, ok := val.(*schema.OnlineDDL)
		if !ok {
			return true
		}
		if onlineDDL.Table == tableName {
			sameTableMigrationFound = true
			return false // stop iteration, no need to review other migrations
		}
		return true
	})
	return sameTableMigrationFound
}

// isAnyNonConcurrentMigrationRunning sees if there's any migration running right now
// that does not have -allow-concurrent.
// such a running migration will for example prevent a new non-concurrent migration from running.
func (e *Executor) isAnyConflictingMigrationRunning(onlineDDL *schema.OnlineDDL) bool {

	if e.isAnyNonConcurrentMigrationRunning() && !e.allowConcurrentMigration(onlineDDL) {
		return true
	}
	if e.isAnyMigrationRunningOnTable(onlineDDL.Table) {
		return true
	}

	return false
}

func (e *Executor) ghostPanicFlagFileName(uuid string) string {
	return path.Join(os.TempDir(), fmt.Sprintf("ghost.%s.panic.flag", uuid))
}

func (e *Executor) createGhostPanicFlagFile(uuid string) error {
	_, err := os.Create(e.ghostPanicFlagFileName(uuid))
	return err
}

func (e *Executor) deleteGhostPanicFlagFile(uuid string) error {
	// We use RemoveAll because if the file does not exist that's fine. Remove will return an error
	// if file does not exist; RemoveAll does not.
	return os.RemoveAll(e.ghostPanicFlagFileName(uuid))
}

func (e *Executor) ghostPostponeFlagFileName(uuid string) string {
	return path.Join(os.TempDir(), fmt.Sprintf("ghost.%s.postpone.flag", uuid))
}

func (e *Executor) deleteGhostPostponeFlagFile(uuid string) error {
	// We use RemoveAll because if the file does not exist that's fine. Remove will return an error
	// if file does not exist; RemoveAll does not.
	return os.RemoveAll(e.ghostPostponeFlagFileName(uuid))
}

func (e *Executor) ptPidFileName(uuid string) string {
	return path.Join(os.TempDir(), fmt.Sprintf("pt-online-schema-change.%s.pid", uuid))
}

// readMySQLVariables contacts the backend MySQL server to read some of its configuration
func (e *Executor) readMySQLVariables(ctx context.Context) (variables *mysqlVariables, err error) {
	conn, err := e.pool.Get(ctx)
	if err != nil {
		return nil, err
	}
	defer conn.Recycle()

	tm, err := conn.Exec(ctx, `select
			@@global.hostname as hostname,
			@@global.port as port,
			@@global.read_only as read_only,
			@@global.version AS version,
			@@global.version_comment AS version_comment
		from dual`, 1, true)
	if err != nil {
		return nil, vterrors.Errorf(vtrpcpb.Code_UNKNOWN, "could not read MySQL variables: %v", err)
	}
	row := tm.Named().Row()
	if row == nil {
		return nil, vterrors.Errorf(vtrpcpb.Code_UNKNOWN, "unexpected result for MySQL variables: %+v", tm.Rows)
	}
	variables = &mysqlVariables{}

	if e.env.Config().DB.Host != "" {
		variables.host = e.env.Config().DB.Host
	} else {
		variables.host = row["hostname"].ToString()
	}

	if e.env.Config().DB.Port != 0 {
		variables.port = e.env.Config().DB.Port
	} else if port, err := row.ToInt64("port"); err != nil {
		return nil, vterrors.Errorf(vtrpcpb.Code_UNKNOWN, "could not parse @@global.port %v: %v", tm, err)
	} else {
		variables.port = int(port)
	}
	if variables.readOnly, err = row.ToBool("read_only"); err != nil {
		return nil, vterrors.Errorf(vtrpcpb.Code_UNKNOWN, "could not parse @@global.read_only %v: %v", tm, err)
	}

	variables.version = row["version"].ToString()
	variables.versionComment = row["version_comment"].ToString()

	return variables, nil
}

// createOnlineDDLUser creates a gh-ost or pt-osc user account with all
// neccessary privileges and with a random password
func (e *Executor) createOnlineDDLUser(ctx context.Context) (password string, err error) {
	conn, err := dbconnpool.NewDBConnection(ctx, e.env.Config().DB.DbaConnector())
	if err != nil {
		return password, err
	}
	defer conn.Close()

	password = RandomHash()[0:maxPasswordLength]

	for _, query := range sqlCreateOnlineDDLUser {
		parsed := sqlparser.BuildParsedQuery(query, onlineDDLGrant, password)
		if _, err := conn.ExecuteFetch(parsed.Query, 0, false); err != nil {
			return password, err
		}
	}
	for _, query := range sqlGrantOnlineDDLSuper {
		parsed := sqlparser.BuildParsedQuery(query, onlineDDLGrant)
		conn.ExecuteFetch(parsed.Query, 0, false)
		// We ignore failure, since we might not be able to grant
		// SUPER privs (e.g. Aurora)
	}
	for _, query := range sqlGrantOnlineDDLUser {
		parsed := sqlparser.BuildParsedQuery(query, onlineDDLGrant)
		if _, err := conn.ExecuteFetch(parsed.Query, 0, false); err != nil {
			return password, err
		}
	}
	return password, err
}

// dropOnlineDDLUser drops the given ddl user account at the end of migration
func (e *Executor) dropOnlineDDLUser(ctx context.Context) error {
	conn, err := dbconnpool.NewDBConnection(ctx, e.env.Config().DB.DbaConnector())
	if err != nil {
		return err
	}
	defer conn.Close()

	parsed := sqlparser.BuildParsedQuery(sqlDropOnlineDDLUser, onlineDDLGrant)
	_, err = conn.ExecuteFetch(parsed.Query, 0, false)
	return err
}

// tableExists checks if a given table exists.
func (e *Executor) tableExists(ctx context.Context, tableName string) (bool, error) {
	tableName = strings.ReplaceAll(tableName, `_`, `\_`)
	parsed := sqlparser.BuildParsedQuery(sqlShowTablesLike, tableName)
	rs, err := e.execQuery(ctx, parsed.Query)
	if err != nil {
		return false, err
	}
	row := rs.Named().Row()
	return (row != nil), nil
}

func (e *Executor) parseAlterOptions(ctx context.Context, onlineDDL *schema.OnlineDDL) string {
	// Temporary hack (2020-08-11)
	// Because sqlparser does not do full blown ALTER TABLE parsing,
	// and because we don't want gh-ost to know about WITH_GHOST and WITH_PT syntax,
	// we resort to regexp-based parsing of the query.
	// TODO(shlomi): generate _alter options_ via sqlparser when it full supports ALTER TABLE syntax.
	_, _, alterOptions := schema.ParseAlterTableOptions(onlineDDL.SQL)
	return alterOptions
}

// executeDirectly runs a DDL query directly on the backend MySQL server
func (e *Executor) executeDirectly(ctx context.Context, onlineDDL *schema.OnlineDDL, acceptableMySQLErrorCodes ...int) (acceptableErrorCodeFound bool, err error) {
	conn, err := dbconnpool.NewDBConnection(ctx, e.env.Config().DB.DbaWithDB())
	if err != nil {
		return false, err
	}
	defer conn.Close()

	restoreSQLModeFunc, err := e.initMigrationSQLMode(ctx, onlineDDL, conn)
	defer restoreSQLModeFunc()
	if err != nil {
		return false, err
	}

	_ = e.onSchemaMigrationStatus(ctx, onlineDDL.UUID, schema.OnlineDDLStatusRunning, false, progressPctStarted, etaSecondsUnknown, rowsCopiedUnknown)
	_, err = conn.ExecuteFetch(onlineDDL.SQL, 0, false)

	if err != nil {
		// let's see if this error is actually acceptable
		if merr, ok := err.(*mysql.SQLError); ok {
			for _, acceptableCode := range acceptableMySQLErrorCodes {
				if merr.Num == acceptableCode {
					// we don't consider this to be an error.
					acceptableErrorCodeFound = true
					err = nil
					break
				}
			}
		}
	}
	if err != nil {
		return false, err
	}
	_ = e.onSchemaMigrationStatus(ctx, onlineDDL.UUID, schema.OnlineDDLStatusComplete, false, progressPctFull, etaSecondsNow, rowsCopiedUnknown)

	return acceptableErrorCodeFound, nil
}

// validateTableForAlterAction checks whether a table is good to undergo a ALTER operation. It returns detailed error if not.
func (e *Executor) validateTableForAlterAction(ctx context.Context, onlineDDL *schema.OnlineDDL) (err error) {
	// Validate table does not participate in foreign key relationship:
	for _, fkQuery := range []string{selSelectCountFKParentConstraints, selSelectCountFKChildConstraints} {
		query, err := sqlparser.ParseAndBind(fkQuery,
			sqltypes.StringBindVariable(onlineDDL.Schema),
			sqltypes.StringBindVariable(onlineDDL.Table),
		)
		if err != nil {
			return err
		}
		r, err := e.execQuery(ctx, query)
		if err != nil {
			return err
		}
		row := r.Named().Row()
		if row == nil {
			return vterrors.Errorf(vtrpcpb.Code_UNKNOWN, "unexpected result from INFORMATION_SCHEMA.KEY_COLUMN_USAGE query: %s", query)
		}
		countFKConstraints := row.AsInt64("num_fk_constraints", 0)
		if countFKConstraints > 0 {
			return vterrors.Errorf(vtrpcpb.Code_INVALID_ARGUMENT, "table %s participates in FOREIGN KEY constraint. foreign key constraints are not supported in online DDL", onlineDDL.Table)
		}
	}
	return nil
}

// primaryPosition returns the MySQL/MariaDB position (typically GTID pos) on the tablet
func (e *Executor) primaryPosition(ctx context.Context) (pos mysql.Position, err error) {
	conn, err := dbconnpool.NewDBConnection(ctx, e.env.Config().DB.DbaWithDB())
	if err != nil {
		return pos, err
	}
	defer conn.Close()

	pos, err = conn.PrimaryPosition()
	return pos, err
}

// terminateVReplMigration stops vreplication, then removes the _vt.vreplication entry for the given migration
func (e *Executor) terminateVReplMigration(ctx context.Context, uuid string) error {
	tmClient := tmclient.NewTabletManagerClient()
	tablet, err := e.ts.GetTablet(ctx, e.tabletAlias)
	if err != nil {
		return err
	}
	{
		query, err := sqlparser.ParseAndBind(sqlStopVReplStream,
			sqltypes.StringBindVariable(e.dbName),
			sqltypes.StringBindVariable(uuid),
		)
		if err != nil {
			return err
		}
		// silently skip error; stopping the stream is just a graceful act; later deleting it is more important
		_, _ = tmClient.VReplicationExec(ctx, tablet.Tablet, query)
	}
	{
		query, err := sqlparser.ParseAndBind(sqlDeleteVReplStream,
			sqltypes.StringBindVariable(e.dbName),
			sqltypes.StringBindVariable(uuid),
		)
		if err != nil {
			return err
		}
		// silently skip error; stopping the stream is just a graceful act; later deleting it is more important
		if _, err := tmClient.VReplicationExec(ctx, tablet.Tablet, query); err != nil {
			return err
		}
	}
	return nil
}

// cutOverVReplMigration stops vreplication, then removes the _vt.vreplication entry for the given migration
func (e *Executor) cutOverVReplMigration(ctx context.Context, s *VReplStream) error {
	// sanity checks:
	vreplTable, err := getVreplTable(ctx, s)
	if err != nil {
		return err
	}

	// get topology client & entities:
	tmClient := tmclient.NewTabletManagerClient()
	tablet, err := e.ts.GetTablet(ctx, e.tabletAlias)
	if err != nil {
		return err
	}
	shardInfo, err := e.ts.GetShard(ctx, e.keyspace, e.shard)
	if err != nil {
		return err
	}

	// information about source tablet
	onlineDDL, _, err := e.readMigration(ctx, s.workflow)
	if err != nil {
		return err
	}
	isVreplicationTestSuite := onlineDDL.StrategySetting().IsVreplicationTestSuite()

	// come up with temporary name for swap table
	swapTable, err := schema.CreateUUID()
	if err != nil {
		return err
	}
	swapTable = strings.Replace(swapTable, "-", "", -1)
	swapTable = fmt.Sprintf("_swap_%s", swapTable)

	// Preparation is complete. We proceed to cut-over.

	// lock keyspace:
	{
		lctx, unlockKeyspace, err := e.ts.LockKeyspace(ctx, e.keyspace, "OnlineDDLCutOver")
		if err != nil {
			return err
		}
		// lctx has the lock info, needed for UpdateShardFields
		ctx = lctx
		defer unlockKeyspace(&err)
	}
	toggleWrites := func(allowWrites bool) error {
		if _, err := e.ts.UpdateShardFields(ctx, e.keyspace, shardInfo.ShardName(), func(si *topo.ShardInfo) error {
			err := si.UpdateSourceDeniedTables(ctx, topodatapb.TabletType_PRIMARY, nil, allowWrites, []string{onlineDDL.Table})
			return err
		}); err != nil {
			return err
		}
		if err := tmClient.RefreshState(ctx, tablet.Tablet); err != nil {
			return err
		}
		return nil
	}
	var reenableOnce sync.Once
	reenableWritesOnce := func() {
		reenableOnce.Do(func() {
			toggleWrites(true)
		})
	}
	// stop writes on source:
	if err := toggleWrites(false); err != nil {
		return err
	}
	defer reenableWritesOnce()

	if isVreplicationTestSuite {
		// The testing suite may inject queries internally from the server via a recurring EVENT.
		// Those queries are unaffected by UpdateSourceDeniedTables() because they don't go through Vitess.
		// We therefore hard-rename the table here, such that the queries will hard-fail.
		beforeTableName := fmt.Sprintf("%s_before", onlineDDL.Table)
		parsed := sqlparser.BuildParsedQuery(sqlRenameTable,
			onlineDDL.Table, beforeTableName,
		)
		if _, err = e.execQuery(ctx, parsed.Query); err != nil {
			return err
		}
	}
	postWritesPos, err := e.primaryPosition(ctx)
	if err != nil {
		return err
	}
	_ = e.updateMigrationTimestamp(ctx, "liveness_timestamp", s.workflow)

	// Writes are now disabled on table. Read up-to-date vreplication info, specifically to get latest (and fixed) pos:
	s, err = e.readVReplStream(ctx, s.workflow, false)
	if err != nil {
		return err
	}

	waitForPos := func() error {
		ctx, cancel := context.WithTimeout(ctx, 2*vreplicationCutOverThreshold)
		defer cancel()
		// Wait for target to reach the up-to-date pos
		if err := tmClient.VReplicationWaitForPos(ctx, tablet.Tablet, int(s.id), mysql.EncodePosition(postWritesPos)); err != nil {
			return err
		}
		// Target is now in sync with source!
		return nil
	}
	log.Infof("VReplication migration %v waiting for position %v", s.workflow, mysql.EncodePosition(postWritesPos))
	if err := waitForPos(); err != nil {
		return err
	}
	// Stop vreplication
	if _, err := tmClient.VReplicationExec(ctx, tablet.Tablet, binlogplayer.StopVReplication(uint32(s.id), "stopped for online DDL cutover")); err != nil {
		return err
	}

	// rename tables atomically (remember, writes on source tables are stopped)
	{
		if isVreplicationTestSuite {
			// this is used in Vitess endtoend testing suite
			afterTableName := fmt.Sprintf("%s_after", onlineDDL.Table)
			parsed := sqlparser.BuildParsedQuery(sqlRenameTable,
				vreplTable, afterTableName,
			)
			if _, err = e.execQuery(ctx, parsed.Query); err != nil {
				return err
			}
		} else {
			// Normal (non-testing) alter table
			parsed := sqlparser.BuildParsedQuery(sqlSwapTables,
				onlineDDL.Table, swapTable,
				vreplTable, onlineDDL.Table,
				swapTable, vreplTable,
			)
			conn, err := dbconnpool.NewDBConnection(ctx, e.env.Config().DB.DbaWithDB())
			if err != nil {
				return err
			}
			defer conn.Close()
			if _, err = conn.ExecuteFetch(parsed.Query, 0, false); err != nil {
				return err
			}
		}
	}
	e.ownedRunningMigrations.Delete(onlineDDL.UUID)

	go func() {
		// Tables are swapped! Let's take the opportunity to ReloadSchema now
		// We do this in a goroutine because it might take time on a schema with thousands of tables, and we don't want to delay
		// the cut-over.
		// this means ReloadSchema is not in sync with the actual schema change. Users will still need to run tracker if they want to sync.
		// In the future, we will want to reload the single table, instead of reloading the schema.
		if err := tmClient.ReloadSchema(ctx, tablet.Tablet, ""); err != nil {
			vterrors.Errorf(vtrpcpb.Code_UNKNOWN, "Error on ReloadSchema while cutting over vreplication migration UUID: %+v", onlineDDL.UUID)
		}
	}()

	// Tables are now swapped! Migration is successful
	reenableWritesOnce() // this function is also deferred, in case of early return; but now would be a good time to resume writes, before we publish the migration as "complete"
	_ = e.onSchemaMigrationStatus(ctx, onlineDDL.UUID, schema.OnlineDDLStatusComplete, false, progressPctFull, etaSecondsNow, s.rowsCopied)
	return nil

	// deferred function will re-enable writes now
	// deferred function will unlock keyspace
}

// initMigrationSQLMode sets sql_mode according to DDL strategy, and returns a function that
// restores sql_mode to original state
func (e *Executor) initMigrationSQLMode(ctx context.Context, onlineDDL *schema.OnlineDDL, conn *dbconnpool.DBConnection) (deferFunc func(), err error) {
	deferFunc = func() {}
	if !onlineDDL.StrategySetting().IsAllowZeroInDateFlag() {
		// No need to change sql_mode.
		return deferFunc, nil
	}

	// Grab current sql_mode value
	rs, err := conn.ExecuteFetch(`select @@session.sql_mode as sql_mode`, 1, true)
	if err != nil {
		return deferFunc, vterrors.Errorf(vtrpcpb.Code_UNKNOWN, "could not read sql_mode: %v", err)
	}
	sqlMode, err := rs.Named().Row().ToString("sql_mode")
	if err != nil {
		return deferFunc, vterrors.Errorf(vtrpcpb.Code_UNKNOWN, "could not read sql_mode: %v", err)
	}
	// Pre-calculate restore function
	deferFunc = func() {
		restoreSQLModeQuery := fmt.Sprintf("set @@session.sql_mode='%s'", sqlMode)
		conn.ExecuteFetch(restoreSQLModeQuery, 0, false)
	}
	// Change sql_mode
	changeSSQLModeQuery := fmt.Sprintf("set @@session.sql_mode=REPLACE(REPLACE('%s', 'NO_ZERO_DATE', ''), 'NO_ZERO_IN_DATE', '')", sqlMode)
	if _, err := conn.ExecuteFetch(changeSSQLModeQuery, 0, false); err != nil {
		return deferFunc, err
	}
	return deferFunc, nil
}

func (e *Executor) initVreplicationOriginalMigration(ctx context.Context, onlineDDL *schema.OnlineDDL, conn *dbconnpool.DBConnection) (v *VRepl, err error) {
	restoreSQLModeFunc, err := e.initMigrationSQLMode(ctx, onlineDDL, conn)
	defer restoreSQLModeFunc()
	if err != nil {
		return v, err
	}

	vreplTableName := fmt.Sprintf("_%s_%s_vrepl", onlineDDL.UUID, ReadableTimestamp())
	if err := e.updateArtifacts(ctx, onlineDDL.UUID, vreplTableName); err != nil {
		return v, err
	}
	{
		// Apply CREATE TABLE for materialized table
		parsed := sqlparser.BuildParsedQuery(sqlCreateTableLike, vreplTableName, onlineDDL.Table)
		if _, err := conn.ExecuteFetch(parsed.Query, 0, false); err != nil {
			return v, err
		}
	}
	alterOptions := e.parseAlterOptions(ctx, onlineDDL)
	{
		// Apply ALTER TABLE to materialized table
		parsed := sqlparser.BuildParsedQuery(sqlAlterTableOptions, vreplTableName, alterOptions)
		if _, err := conn.ExecuteFetch(parsed.Query, 0, false); err != nil {
			return v, err
		}
	}
	v = NewVRepl(onlineDDL.UUID, e.keyspace, e.shard, e.dbName, onlineDDL.Table, vreplTableName, alterOptions)
	return v, nil
}

// postInitVreplicationOriginalMigration runs extra changes after a vreplication online DDL has been initialized.
// This function is called after both source and target tables have been analyzed, so there's more information
// about the two, and about the transition between the two.
func (e *Executor) postInitVreplicationOriginalMigration(ctx context.Context, onlineDDL *schema.OnlineDDL, v *VRepl, conn *dbconnpool.DBConnection) (err error) {
	if v.sourceAutoIncrement > 0 && !v.parser.IsAutoIncrementDefined() {
		restoreSQLModeFunc, err := e.initMigrationSQLMode(ctx, onlineDDL, conn)
		defer restoreSQLModeFunc()
		if err != nil {
			return err
		}

		// Apply ALTER TABLE AUTO_INCREMENT=?
		parsed := sqlparser.BuildParsedQuery(sqlAlterTableAutoIncrement, v.targetTable, ":auto_increment")
		bindVars := map[string]*querypb.BindVariable{
			"auto_increment": sqltypes.Uint64BindVariable(v.sourceAutoIncrement),
		}
		bound, err := parsed.GenerateQuery(bindVars, nil)
		if err != nil {
			return err
		}
		if _, err := conn.ExecuteFetch(bound, 0, false); err != nil {
			return err
		}
	}
	return nil
}

func (e *Executor) initVreplicationRevertMigration(ctx context.Context, onlineDDL *schema.OnlineDDL, revertMigration *schema.OnlineDDL) (v *VRepl, err error) {
	// Getting here we've already validated that migration is revertible

	// Validation: vreplication still exists for reverted migration
	revertStream, err := e.readVReplStream(ctx, revertMigration.UUID, false)
	if err != nil {
		// cannot read the vreplication stream which we want to revert
		return nil, fmt.Errorf("can not revert vreplication migration %s because vreplication stream %s was not found", revertMigration.UUID, revertMigration.UUID)
	}

	onlineDDL.Table = revertMigration.Table
	if err := e.updateMySQLTable(ctx, onlineDDL.UUID, onlineDDL.Table); err != nil {
		return nil, err
	}

	vreplTableName, err := getVreplTable(ctx, revertStream)
	if err != nil {
		return nil, err
	}

	if err := e.updateArtifacts(ctx, onlineDDL.UUID, vreplTableName); err != nil {
		return v, err
	}
	v = NewVRepl(onlineDDL.UUID, e.keyspace, e.shard, e.dbName, onlineDDL.Table, vreplTableName, "")
	v.pos = revertStream.pos
	return v, nil
}

// ExecuteWithVReplication sets up the grounds for a vreplication schema migration
func (e *Executor) ExecuteWithVReplication(ctx context.Context, onlineDDL *schema.OnlineDDL, revertMigration *schema.OnlineDDL) error {
	// make sure there's no vreplication workflow running under same name
	_ = e.terminateVReplMigration(ctx, onlineDDL.UUID)

	if e.isAnyConflictingMigrationRunning(onlineDDL) {
		return ErrExecutorMigrationAlreadyRunning
	}

	if e.tabletTypeFunc() != topodatapb.TabletType_PRIMARY {
		return ErrExecutorNotWritableTablet
	}

	conn, err := dbconnpool.NewDBConnection(ctx, e.env.Config().DB.DbaWithDB())
	if err != nil {
		return err
	}
	defer conn.Close()

	e.ownedRunningMigrations.Store(onlineDDL.UUID, onlineDDL)
	if err := e.onSchemaMigrationStatus(ctx, onlineDDL.UUID, schema.OnlineDDLStatusRunning, false, progressPctStarted, etaSecondsUnknown, rowsCopiedUnknown); err != nil {
		return err
	}

	var v *VRepl
	if revertMigration == nil {
		// Original ALTER TABLE request for vreplication
		v, err = e.initVreplicationOriginalMigration(ctx, onlineDDL, conn)
	} else {
		// this is a revert request
		v, err = e.initVreplicationRevertMigration(ctx, onlineDDL, revertMigration)
	}
	if err != nil {
		return err
	}
	if err := v.analyze(ctx, conn); err != nil {
		return err
	}
	if err := e.updateMigrationTableRows(ctx, onlineDDL.UUID, v.tableRows); err != nil {
		return err
	}
	if err := e.updateMigrationAddedRemovedUniqueKeys(ctx, onlineDDL.UUID, len(v.addedUniqueKeys), len(v.removedUniqueKeys)); err != nil {
		return err
	}
	if revertMigration == nil {
		// Original ALTER TABLE request for vreplication
		if err := e.validateTableForAlterAction(ctx, onlineDDL); err != nil {
			return err
		}
		if err := e.postInitVreplicationOriginalMigration(ctx, onlineDDL, v, conn); err != nil {
			return err
		}
	}

	{
		// We need to talk to tabletmanager's VREngine. But we're on TabletServer. While we live in the same
		// process as VREngine, it is actually simpler to get hold of it via gRPC, just like wrangler does.
		tmClient := tmclient.NewTabletManagerClient()
		tablet, err := e.ts.GetTablet(ctx, e.tabletAlias)
		if err != nil {
			return err
		}
		// reload schema
		if err := tmClient.ReloadSchema(ctx, tablet.Tablet, ""); err != nil {
			return err
		}

		// create vreplication entry
		insertVReplicationQuery, err := v.generateInsertStatement(ctx)
		if err != nil {
			return err
		}
		if _, err := tmClient.VReplicationExec(ctx, tablet.Tablet, insertVReplicationQuery); err != nil {
			return err
		}
		// start stream!
		startVReplicationQuery, err := v.generateStartStatement(ctx)
		if err != nil {
			return err
		}
		if _, err := tmClient.VReplicationExec(ctx, tablet.Tablet, startVReplicationQuery); err != nil {
			return err
		}
	}
	return nil
}

// ExecuteWithGhost validates and runs a gh-ost process.
// Validation included testing the backend MySQL server and the gh-ost binary itself
// Execution runs first a dry run, then an actual migration
func (e *Executor) ExecuteWithGhost(ctx context.Context, onlineDDL *schema.OnlineDDL) error {
	if e.isAnyConflictingMigrationRunning(onlineDDL) {
		return ErrExecutorMigrationAlreadyRunning
	}

	if e.tabletTypeFunc() != topodatapb.TabletType_PRIMARY {
		return ErrExecutorNotWritableTablet
	}
	variables, err := e.readMySQLVariables(ctx)
	if err != nil {
		log.Errorf("Error before running gh-ost: %+v", err)
		return err
	}
	if variables.readOnly {
		err := fmt.Errorf("Error before running gh-ost: MySQL server is read_only")
		log.Errorf(err.Error())
		return err
	}
	onlineDDLPassword, err := e.createOnlineDDLUser(ctx)
	if err != nil {
		err := fmt.Errorf("Error creating gh-ost user: %+v", err)
		log.Errorf(err.Error())
		return err
	}
	tempDir, err := createTempDir(onlineDDL.UUID)
	if err != nil {
		log.Errorf("Error creating temporary directory: %+v", err)
		return err
	}
	binaryFileName, _ := GhostBinaryFileName()
	credentialsConfigFileContent := fmt.Sprintf(`[client]
user=%s
password=${ONLINE_DDL_PASSWORD}
`, onlineDDLUser)
	credentialsConfigFileName, err := createTempScript(tempDir, "gh-ost-conf.cfg", credentialsConfigFileContent)
	if err != nil {
		log.Errorf("Error creating config file: %+v", err)
		return err
	}
	wrapperScriptContent := fmt.Sprintf(`#!/bin/bash
ghost_log_path="%s"
ghost_log_file="%s"
ghost_log_failure_file="%s"

mkdir -p "$ghost_log_path"

export ONLINE_DDL_PASSWORD
%s "$@" > "$ghost_log_path/$ghost_log_file" 2>&1
exit_code=$?
grep -o '\bFATAL\b.*' "$ghost_log_path/$ghost_log_file" | tail -1 > "$ghost_log_path/$ghost_log_failure_file"
exit $exit_code
	`, tempDir, migrationLogFileName, migrationFailureFileName, binaryFileName,
	)
	wrapperScriptFileName, err := createTempScript(tempDir, "gh-ost-wrapper.sh", wrapperScriptContent)
	if err != nil {
		log.Errorf("Error creating wrapper script: %+v", err)
		return err
	}
	onHookContent := func(status schema.OnlineDDLStatus) string {
		return fmt.Sprintf(`#!/bin/bash
	curl --max-time 10 -s 'http://localhost:%d/schema-migration/report-status?uuid=%s&status=%s&dryrun='"$GH_OST_DRY_RUN"'&progress='"$GH_OST_PROGRESS"'&eta='"$GH_OST_ETA_SECONDS"'&rowscopied='"$GH_OST_COPIED_ROWS"
			`, *servenv.Port, onlineDDL.UUID, string(status))
	}
	if _, err := createTempScript(tempDir, "gh-ost-on-startup", onHookContent(schema.OnlineDDLStatusRunning)); err != nil {
		log.Errorf("Error creating script: %+v", err)
		return err
	}
	if _, err := createTempScript(tempDir, "gh-ost-on-status", onHookContent(schema.OnlineDDLStatusRunning)); err != nil {
		log.Errorf("Error creating script: %+v", err)
		return err
	}
	if _, err := createTempScript(tempDir, "gh-ost-on-success", onHookContent(schema.OnlineDDLStatusComplete)); err != nil {
		log.Errorf("Error creating script: %+v", err)
		return err
	}
	if _, err := createTempScript(tempDir, "gh-ost-on-failure", onHookContent(schema.OnlineDDLStatusFailed)); err != nil {
		log.Errorf("Error creating script: %+v", err)
		return err
	}
	serveSocketFile := path.Join(tempDir, "serve.sock")

	if err := e.deleteGhostPanicFlagFile(onlineDDL.UUID); err != nil {
		log.Errorf("Error removing gh-ost panic flag file %s: %+v", e.ghostPanicFlagFileName(onlineDDL.UUID), err)
		return err
	}
	if err := e.deleteGhostPostponeFlagFile(onlineDDL.UUID); err != nil {
		log.Errorf("Error removing gh-ost postpone flag file %s before migration: %+v", e.ghostPostponeFlagFileName(onlineDDL.UUID), err)
		return err
	}
	// Validate gh-ost binary:
	_ = e.updateMigrationMessage(ctx, onlineDDL.UUID, "validating gh-ost --version")
	log.Infof("Will now validate gh-ost binary")
	_, err = execCmd(
		"bash",
		[]string{
			wrapperScriptFileName,
			"--version",
		},
		os.Environ(),
		"/tmp",
		nil,
		nil,
	)
	if err != nil {
		log.Errorf("Error testing gh-ost binary: %+v", err)
		return err
	}
	_ = e.updateMigrationMessage(ctx, onlineDDL.UUID, "validated gh-ost --version")
	log.Infof("+ OK")

	if err := e.updateMigrationLogPath(ctx, onlineDDL.UUID, variables.host, tempDir); err != nil {
		return err
	}

	runGhost := func(execute bool) error {
		alterOptions := e.parseAlterOptions(ctx, onlineDDL)
		forceTableNames := fmt.Sprintf("%s_%s", onlineDDL.UUID, ReadableTimestamp())

		if err := e.updateArtifacts(ctx, onlineDDL.UUID,
			fmt.Sprintf("_%s_gho", forceTableNames),
			fmt.Sprintf("_%s_ghc", forceTableNames),
			fmt.Sprintf("_%s_del", forceTableNames),
		); err != nil {
			return err
		}

		os.Setenv("ONLINE_DDL_PASSWORD", onlineDDLPassword)
		args := []string{
			wrapperScriptFileName,
			fmt.Sprintf(`--host=%s`, variables.host),
			fmt.Sprintf(`--port=%d`, variables.port),
			fmt.Sprintf(`--conf=%s`, credentialsConfigFileName), // user & password found here
			`--allow-on-master`,
			`--max-load=Threads_running=900`,
			`--critical-load=Threads_running=1000`,
			`--critical-load-hibernate-seconds=60`,
			`--approve-renamed-columns`,
			`--debug`,
			`--exact-rowcount`,
			`--default-retries=120`,
			fmt.Sprintf("--force-table-names=%s", forceTableNames),
			fmt.Sprintf("--serve-socket-file=%s", serveSocketFile),
			fmt.Sprintf("--hooks-path=%s", tempDir),
			fmt.Sprintf(`--hooks-hint-token=%s`, onlineDDL.UUID),
			fmt.Sprintf(`--throttle-http=http://localhost:%d/throttler/check?app=online-ddl:gh-ost:%s&p=low`, *servenv.Port, onlineDDL.UUID),
			fmt.Sprintf(`--database=%s`, e.dbName),
			fmt.Sprintf(`--table=%s`, onlineDDL.Table),
			fmt.Sprintf(`--alter=%s`, alterOptions),
			fmt.Sprintf(`--panic-flag-file=%s`, e.ghostPanicFlagFileName(onlineDDL.UUID)),
			fmt.Sprintf(`--execute=%t`, execute),
		}
		if onlineDDL.StrategySetting().IsAllowZeroInDateFlag() {
			args = append(args, "--allow-zero-in-date")
		}
		if execute && onlineDDL.StrategySetting().IsPostponeCompletion() {
			args = append(args, "--postpone-cut-over-flag-file", e.ghostPostponeFlagFileName(onlineDDL.UUID))
		}

		args = append(args, onlineDDL.StrategySetting().RuntimeOptions()...)
		_ = e.updateMigrationMessage(ctx, onlineDDL.UUID, fmt.Sprintf("executing gh-ost --execute=%v", execute))
		_, err := execCmd("bash", args, os.Environ(), "/tmp", nil, nil)
		_ = e.updateMigrationMessage(ctx, onlineDDL.UUID, fmt.Sprintf("executed gh-ost --execute=%v, err=%v", execute, err))
		if err != nil {
			// See if we can get more info from the failure file
			if content, ferr := os.ReadFile(path.Join(tempDir, migrationFailureFileName)); ferr == nil {
				failureMessage := strings.TrimSpace(string(content))
				if failureMessage != "" {
					// This message was produced by gh-ost itself. It is more informative than the default "migration failed..." message. Overwrite.
					return errors.New(failureMessage)
				}
			}
		}
		return err
	}

	e.ownedRunningMigrations.Store(onlineDDL.UUID, onlineDDL)

	go func() error {
		defer e.ownedRunningMigrations.Delete(onlineDDL.UUID)
		defer e.deleteGhostPostponeFlagFile(onlineDDL.UUID) // irrespective whether the file was in fact in use or not
		defer e.dropOnlineDDLUser(ctx)
		defer e.gcArtifacts(ctx)

		log.Infof("Will now dry-run gh-ost on: %s:%d", variables.host, variables.port)
		if err := runGhost(false); err != nil {
			// perhaps gh-ost was interrupted midway and didn't have the chance to send a "failes" status
			_ = e.updateMigrationStatus(ctx, onlineDDL.UUID, schema.OnlineDDLStatusFailed)
			_ = e.updateMigrationMessage(ctx, onlineDDL.UUID, err.Error())

			log.Errorf("Error executing gh-ost dry run: %+v", err)
			return err
		}
		log.Infof("+ OK")

		log.Infof("Will now run gh-ost on: %s:%d", variables.host, variables.port)
		startedMigrations.Add(1)
		if err := runGhost(true); err != nil {
			// perhaps gh-ost was interrupted midway and didn't have the chance to send a "failes" status
			_ = e.updateMigrationStatus(ctx, onlineDDL.UUID, schema.OnlineDDLStatusFailed)
			_ = e.updateMigrationMessage(ctx, onlineDDL.UUID, err.Error())
			failedMigrations.Add(1)
			log.Errorf("Error running gh-ost: %+v", err)
			return err
		}
		// Migration successful!
		successfulMigrations.Add(1)
		log.Infof("+ OK")
		return nil
	}()
	return nil
}

// ExecuteWithPTOSC validates and runs a pt-online-schema-change process.
// Validation included testing the backend MySQL server and the pt-online-schema-change binary itself
// Execution runs first a dry run, then an actual migration
func (e *Executor) ExecuteWithPTOSC(ctx context.Context, onlineDDL *schema.OnlineDDL) error {
	if e.isAnyConflictingMigrationRunning(onlineDDL) {
		return ErrExecutorMigrationAlreadyRunning
	}

	if e.tabletTypeFunc() != topodatapb.TabletType_PRIMARY {
		return ErrExecutorNotWritableTablet
	}
	variables, err := e.readMySQLVariables(ctx)
	if err != nil {
		log.Errorf("Error before running pt-online-schema-change: %+v", err)
		return err
	}
	if variables.readOnly {
		err := fmt.Errorf("Error before running pt-online-schema-change: MySQL server is read_only")
		log.Errorf(err.Error())
		return err
	}
	onlineDDLPassword, err := e.createOnlineDDLUser(ctx)
	if err != nil {
		err := fmt.Errorf("Error creating pt-online-schema-change user: %+v", err)
		log.Errorf(err.Error())
		return err
	}
	tempDir, err := createTempDir(onlineDDL.UUID)
	if err != nil {
		log.Errorf("Error creating temporary directory: %+v", err)
		return err
	}

	binaryFileName, _ := PTOSCFileName()
	wrapperScriptContent := fmt.Sprintf(`#!/bin/bash
pt_log_path="%s"
pt_log_file="%s"

mkdir -p "$pt_log_path"

export MYSQL_PWD
%s "$@" > "$pt_log_path/$pt_log_file" 2>&1
	`, tempDir, migrationLogFileName, binaryFileName,
	)
	wrapperScriptFileName, err := createTempScript(tempDir, "pt-online-schema-change-wrapper.sh", wrapperScriptContent)
	if err != nil {
		log.Errorf("Error creating wrapper script: %+v", err)
		return err
	}
	pluginCode := `
	package pt_online_schema_change_plugin;

	use strict;
	use LWP::Simple;

	sub new {
	  my($class, % args) = @_;
	  my $self = { %args };
	  return bless $self, $class;
	}

	sub init {
	  my($self, % args) = @_;
	}

	sub before_create_new_table {
	  my($self, % args) = @_;
	  get("http://localhost:{{VTTABLET_PORT}}/schema-migration/report-status?uuid={{MIGRATION_UUID}}&status={{OnlineDDLStatusRunning}}&dryrun={{DRYRUN}}");
	}

	sub before_exit {
		my($self, % args) = @_;
		my $exit_status = $args{exit_status};
	  if ($exit_status == 0) {
	    get("http://localhost:{{VTTABLET_PORT}}/schema-migration/report-status?uuid={{MIGRATION_UUID}}&status={{OnlineDDLStatusComplete}}&dryrun={{DRYRUN}}");
	  } else {
	    get("http://localhost:{{VTTABLET_PORT}}/schema-migration/report-status?uuid={{MIGRATION_UUID}}&status={{OnlineDDLStatusFailed}}&dryrun={{DRYRUN}}");
	  }
	}

	sub get_slave_lag {
		my ($self, %args) = @_;

		return sub {
			if (head("http://localhost:{{VTTABLET_PORT}}/throttler/check?app=online-ddl:pt-osc:{{MIGRATION_UUID}}&p=low")) {
				# Got HTTP 200 OK, means throttler is happy
				return 0;
			}	else {
				# Throttler requests to hold back
				return 2147483647; # maxint, report *very* high lag
			}
		};
	}

	1;
	`
	pluginCode = strings.ReplaceAll(pluginCode, "{{VTTABLET_PORT}}", fmt.Sprintf("%d", *servenv.Port))
	pluginCode = strings.ReplaceAll(pluginCode, "{{MIGRATION_UUID}}", onlineDDL.UUID)
	pluginCode = strings.ReplaceAll(pluginCode, "{{OnlineDDLStatusRunning}}", string(schema.OnlineDDLStatusRunning))
	pluginCode = strings.ReplaceAll(pluginCode, "{{OnlineDDLStatusComplete}}", string(schema.OnlineDDLStatusComplete))
	pluginCode = strings.ReplaceAll(pluginCode, "{{OnlineDDLStatusFailed}}", string(schema.OnlineDDLStatusFailed))

	// Validate pt-online-schema-change binary:
	log.Infof("Will now validate pt-online-schema-change binary")
	_, err = execCmd(
		"bash",
		[]string{
			wrapperScriptFileName,
			"--version",
		},
		os.Environ(),
		"/tmp",
		nil,
		nil,
	)
	if err != nil {
		log.Errorf("Error testing pt-online-schema-change binary: %+v", err)
		return err
	}
	log.Infof("+ OK")

	if err := e.updateMigrationLogPath(ctx, onlineDDL.UUID, variables.host, tempDir); err != nil {
		return err
	}

	alterOptions := e.parseAlterOptions(ctx, onlineDDL)

	// The following sleep() is temporary and artificial. Because we create a new user for this
	// migration, and because we throttle by replicas, we need to wait for the replicas to be
	// caught up with the new user creation. Otherwise, the OSC tools will fail connecting to the replicas...
	// Once we have a built in throttling service , we will no longe rneed to have the OSC tools probe the
	// replicas. Instead, they will consult with our throttling service.
	// TODO(shlomi): replace/remove this when we have a proper throttling solution
	time.Sleep(time.Second)

	runPTOSC := func(execute bool) error {
		os.Setenv("MYSQL_PWD", onlineDDLPassword)
		newTableName := fmt.Sprintf("_%s_%s_new", onlineDDL.UUID, ReadableTimestamp())

		if err := e.updateArtifacts(ctx, onlineDDL.UUID,
			fmt.Sprintf("_%s_old", onlineDDL.Table),
			fmt.Sprintf("__%s_old", onlineDDL.Table),
			newTableName,
		); err != nil {
			return err
		}

		executeFlag := "--dry-run"
		if execute {
			executeFlag = "--execute"
		}
		finalPluginCode := strings.ReplaceAll(pluginCode, "{{DRYRUN}}", fmt.Sprintf("%t", !execute))
		pluginFile, err := createTempScript(tempDir, "pt-online-schema-change-plugin", finalPluginCode)
		if err != nil {
			log.Errorf("Error creating script: %+v", err)
			return err
		}
		args := []string{
			wrapperScriptFileName,
			`--pid`,
			e.ptPidFileName(onlineDDL.UUID),
			`--plugin`,
			pluginFile,
			`--new-table-name`,
			newTableName,
			`--alter`,
			alterOptions,
			`--check-slave-lag`, // We use primary's identity so that pt-online-schema-change calls our lag plugin for exactly 1 server
			fmt.Sprintf(`h=%s,P=%d,D=%s,t=%s,u=%s`, variables.host, variables.port, e.dbName, onlineDDL.Table, onlineDDLUser),
			executeFlag,
			fmt.Sprintf(`h=%s,P=%d,D=%s,t=%s,u=%s`, variables.host, variables.port, e.dbName, onlineDDL.Table, onlineDDLUser),
		}

		if execute {
			args = append(args,
				`--no-drop-new-table`,
				`--no-drop-old-table`,
			)
		}
		args = append(args, onlineDDL.StrategySetting().RuntimeOptions()...)
		_, err = execCmd("bash", args, os.Environ(), "/tmp", nil, nil)
		return err
	}

	e.ownedRunningMigrations.Store(onlineDDL.UUID, onlineDDL)

	go func() error {
		defer e.ownedRunningMigrations.Delete(onlineDDL.UUID)
		defer e.dropOnlineDDLUser(ctx)
		defer e.gcArtifacts(ctx)

		log.Infof("Will now dry-run pt-online-schema-change on: %s:%d", variables.host, variables.port)
		if err := runPTOSC(false); err != nil {
			// perhaps pt-osc was interrupted midway and didn't have the chance to send a "failes" status
			_ = e.updateMigrationStatus(ctx, onlineDDL.UUID, schema.OnlineDDLStatusFailed)
			_ = e.updateMigrationMessage(ctx, onlineDDL.UUID, err.Error())
			_ = e.updateMigrationTimestamp(ctx, "completed_timestamp", onlineDDL.UUID)
			log.Errorf("Error executing pt-online-schema-change dry run: %+v", err)
			return err
		}
		log.Infof("+ OK")

		log.Infof("Will now run pt-online-schema-change on: %s:%d", variables.host, variables.port)
		startedMigrations.Add(1)
		if err := runPTOSC(true); err != nil {
			// perhaps pt-osc was interrupted midway and didn't have the chance to send a "failes" status
			_ = e.updateMigrationStatus(ctx, onlineDDL.UUID, schema.OnlineDDLStatusFailed)
			_ = e.updateMigrationMessage(ctx, onlineDDL.UUID, err.Error())
			_ = e.updateMigrationTimestamp(ctx, "completed_timestamp", onlineDDL.UUID)
			_ = e.dropPTOSCMigrationTriggers(ctx, onlineDDL)
			failedMigrations.Add(1)
			log.Errorf("Error running pt-online-schema-change: %+v", err)
			return err
		}
		// Migration successful!
		successfulMigrations.Add(1)
		log.Infof("+ OK")
		return nil
	}()
	return nil
}

func (e *Executor) readMigration(ctx context.Context, uuid string) (onlineDDL *schema.OnlineDDL, row sqltypes.RowNamedValues, err error) {

	parsed := sqlparser.BuildParsedQuery(sqlSelectMigration, ":migration_uuid")
	bindVars := map[string]*querypb.BindVariable{
		"migration_uuid": sqltypes.StringBindVariable(uuid),
	}
	bound, err := parsed.GenerateQuery(bindVars, nil)
	if err != nil {
		return onlineDDL, nil, err
	}
	r, err := e.execQuery(ctx, bound)
	if err != nil {
		return onlineDDL, nil, err
	}
	row = r.Named().Row()
	if row == nil {
		// No results
		return nil, nil, ErrMigrationNotFound
	}
	onlineDDL = &schema.OnlineDDL{
		Keyspace:       row["keyspace"].ToString(),
		Table:          row["mysql_table"].ToString(),
		Schema:         row["mysql_schema"].ToString(),
		SQL:            row["migration_statement"].ToString(),
		UUID:           row["migration_uuid"].ToString(),
		Strategy:       schema.DDLStrategy(row["strategy"].ToString()),
		Options:        row["options"].ToString(),
		Status:         schema.OnlineDDLStatus(row["migration_status"].ToString()),
		Retries:        row.AsInt64("retries", 0),
		TabletAlias:    row["tablet"].ToString(),
		RequestContext: row["migration_context"].ToString(),
	}
	return onlineDDL, row, nil
}

// readPendingMigrationsUUIDs returns UUIDs for migrations in pending state (queued/ready/running)
func (e *Executor) readPendingMigrationsUUIDs(ctx context.Context) (uuids []string, err error) {
	r, err := e.execQuery(ctx, sqlSelectPendingMigrations)
	if err != nil {
		return uuids, err
	}
	for _, row := range r.Named().Rows {
		uuid := row["migration_uuid"].ToString()
		uuids = append(uuids, uuid)
	}
	return uuids, err
}

// terminateMigration attempts to interrupt and hard-stop a running migration
func (e *Executor) terminateMigration(ctx context.Context, onlineDDL *schema.OnlineDDL) (foundRunning bool, err error) {
	// It's possible the killing the migration fails for whatever reason, in which case
	// the logic will retry killing it later on.
	// Whatever happens in this function, this executor stops owning the given migration.
	defer e.ownedRunningMigrations.Delete(onlineDDL.UUID)

	switch onlineDDL.Strategy {
	case schema.DDLStrategyOnline:
		// migration could have started by a different tablet. We need to actively verify if it is running
		foundRunning, _, _ = e.isVReplMigrationRunning(ctx, onlineDDL.UUID)
		if err := e.terminateVReplMigration(ctx, onlineDDL.UUID); err != nil {
			return foundRunning, fmt.Errorf("Error cancelling migration, vreplication exec error: %+v", err)
		}
		_ = e.updateMigrationStatus(ctx, onlineDDL.UUID, schema.OnlineDDLStatusFailed)
	case schema.DDLStrategyPTOSC:
		// see if pt-osc is running (could have been executed by this vttablet or one that crashed in the past)
		if running, pid, _ := e.isPTOSCMigrationRunning(ctx, onlineDDL.UUID); running {
			foundRunning = true
			// Because pt-osc doesn't offer much control, we take a brute force approach to killing it,
			// revoking its privileges, and cleaning up its triggers.
			if err := syscall.Kill(pid, syscall.SIGTERM); err != nil {
				return foundRunning, nil
			}
			if err := syscall.Kill(pid, syscall.SIGKILL); err != nil {
				return foundRunning, nil
			}
			if err := e.dropOnlineDDLUser(ctx); err != nil {
				return foundRunning, nil
			}
			if err := e.dropPTOSCMigrationTriggers(ctx, onlineDDL); err != nil {
				return foundRunning, nil
			}
		}
	case schema.DDLStrategyGhost:
		// double check: is the running migration the very same one we wish to cancel?
		if _, ok := e.ownedRunningMigrations.Load(onlineDDL.UUID); ok {
			// assuming all goes well in next steps, we can already report that there has indeed been a migration
			foundRunning = true
		}
		// gh-ost migrations are easy to kill: just touch their specific panic flag files. We trust
		// gh-ost to terminate. No need to KILL it. And there's no trigger cleanup.
		if err := e.createGhostPanicFlagFile(onlineDDL.UUID); err != nil {
			return foundRunning, fmt.Errorf("Error cancelling gh-ost migration, flag file error: %+v", err)
		}
	}
	return foundRunning, nil
}

// CancelMigration attempts to abort a scheduled or a running migration
func (e *Executor) CancelMigration(ctx context.Context, uuid string, message string) (result *sqltypes.Result, err error) {
	if !e.isOpen {
		return nil, vterrors.New(vtrpcpb.Code_FAILED_PRECONDITION, "online ddl is disabled")
	}

	e.migrationMutex.Lock()
	defer e.migrationMutex.Unlock()

	var rowsAffected uint64

	onlineDDL, _, err := e.readMigration(ctx, uuid)
	if err != nil {
		return nil, err
	}

	switch onlineDDL.Status {
	case schema.OnlineDDLStatusComplete, schema.OnlineDDLStatusFailed:
		return emptyResult, nil
	case schema.OnlineDDLStatusQueued, schema.OnlineDDLStatusReady:
		if err := e.updateMigrationStatus(ctx, onlineDDL.UUID, schema.OnlineDDLStatusCancelled); err != nil {
			return nil, err
		}
		rowsAffected = 1
	}

	migrationFound, err := e.terminateMigration(ctx, onlineDDL)
	defer e.updateMigrationMessage(ctx, onlineDDL.UUID, message)

	if migrationFound {
		rowsAffected = 1
	}
	if err != nil {
		return result, err
	}

	result = &sqltypes.Result{
		RowsAffected: rowsAffected,
	}
	return result, nil
}

// cancelMigrations attempts to abort a list of migrations
func (e *Executor) cancelMigrations(ctx context.Context, cancellable []*cancellableMigration) (err error) {
	for _, migration := range cancellable {
		log.Infof("cancelMigrations: cancelling %s", migration.uuid)
		if _, err := e.CancelMigration(ctx, migration.uuid, migration.message); err != nil {
			return err
		}
	}
	return nil
}

// CancelPendingMigrations cancels all pending migrations (that are expected to run or are running)
// for this keyspace
func (e *Executor) CancelPendingMigrations(ctx context.Context, message string) (result *sqltypes.Result, err error) {
	if !e.isOpen {
		return nil, vterrors.New(vtrpcpb.Code_FAILED_PRECONDITION, "online ddl is disabled")
	}

	uuids, err := e.readPendingMigrationsUUIDs(ctx)
	if err != nil {
		return result, err
	}

	result = &sqltypes.Result{}
	for _, uuid := range uuids {
		log.Infof("CancelPendingMigrations: cancelling %s", uuid)
		res, err := e.CancelMigration(ctx, uuid, message)
		if err != nil {
			return result, err
		}
		result.AppendResult(res)
	}
	return result, nil
}

// scheduleNextMigration attemps to schedule a single migration to run next.
// possibly there's no migrations to run.
// The effect of this function is to move a migration from 'queued' state to 'ready' state, is all.
// Notice that the query sqlScheduleSingleMigration embeds some logic inside. We may choose
// to refactor the logic into the app
func (e *Executor) scheduleNextMigration(ctx context.Context) error {
	e.migrationMutex.Lock()
	defer e.migrationMutex.Unlock()

	_, err := e.execQuery(ctx, sqlScheduleSingleMigration)
	return err
}

// reviewQueuedMigrations iterates queued migrations and sees if any information needs to be updated
func (e *Executor) reviewQueuedMigrations(ctx context.Context) error {
	e.migrationMutex.Lock()
	defer e.migrationMutex.Unlock()

	// Review REVERT migrations
	// These migrations are submitted with some details missing. This is because the statement
	//   REVERT VITESS_MIGRATION '<uuid>'
	// doesn't have much detail, we need to extract the info from the reverted migration. Missing details:
	// - What table is affected?
	// - What ddl action (CREATE, DROP, ALTER) is being reverted, or what is the counter-operation to be executed?

	r, err := e.execQuery(ctx, sqlSelectQueuedRevertMigrations)
	if err != nil {
		return err
	}

	for _, row := range r.Named().Rows {
		uuid := row["migration_uuid"].ToString()
		onlineDDL, _, err := e.readMigration(ctx, uuid)
		if err != nil {
			return err
		}
		reviewEmptyTableRevertMigrations := func() error {
			if onlineDDL.Table != "" {
				return nil
			}
			// Table name is empty. Let's populate it.

			// Try to update table name and ddl_action
			// Failure to do so fails the migration
			revertUUID, err := onlineDDL.GetRevertUUID()
			if err != nil {
				return e.failMigration(ctx, onlineDDL, fmt.Errorf("cannot analyze revert UUID for revert migration %s: %v", onlineDDL.UUID, err))
			}
			revertedMigration, row, err := e.readMigration(ctx, revertUUID)
			if err != nil {
				return e.failMigration(ctx, onlineDDL, fmt.Errorf("cannot read migration %s reverted by migration %s: %s", revertUUID, onlineDDL.UUID, err))
			}
			revertedActionStr := row["ddl_action"].ToString()
			mimickedActionStr := ""

			switch revertedActionStr {
			case sqlparser.CreateStr:
				mimickedActionStr = sqlparser.DropStr
			case sqlparser.DropStr:
				mimickedActionStr = sqlparser.CreateStr
			case sqlparser.AlterStr:
				mimickedActionStr = sqlparser.AlterStr
			default:
				return e.failMigration(ctx, onlineDDL, fmt.Errorf("cannot run migration %s reverting %s: unexpected action %s", onlineDDL.UUID, revertedMigration.UUID, revertedActionStr))
			}
			if err := e.updateDDLAction(ctx, onlineDDL.UUID, mimickedActionStr); err != nil {
				return err
			}
			if err := e.updateMySQLTable(ctx, onlineDDL.UUID, revertedMigration.Table); err != nil {
				return err
			}
			return nil
		}
		if err := reviewEmptyTableRevertMigrations(); err != nil {
			return err
		}
	}
	return nil
}

func (e *Executor) validateMigrationRevertible(ctx context.Context, revertMigration *schema.OnlineDDL, revertingMigrationUUID string) (err error) {
	// Validation: migration to revert exists and is in complete state
	action, actionStr, err := revertMigration.GetActionStr()
	if err != nil {
		return err
	}
	switch action {
	case sqlparser.AlterDDLAction:
		if revertMigration.Strategy != schema.DDLStrategyOnline {
			return fmt.Errorf("can only revert a %s strategy migration. Migration %s has %s strategy", schema.DDLStrategyOnline, revertMigration.UUID, revertMigration.Strategy)
		}
	case sqlparser.RevertDDLAction:
	case sqlparser.CreateDDLAction:
	case sqlparser.DropDDLAction:
	default:
		return fmt.Errorf("cannot revert migration %s: unexpected action %s", revertMigration.UUID, actionStr)
	}
	if revertMigration.Status != schema.OnlineDDLStatusComplete {
		return fmt.Errorf("can only revert a migration in a '%s' state. Migration %s is in '%s' state", schema.OnlineDDLStatusComplete, revertMigration.UUID, revertMigration.Status)
	}
	{
		// Validation: see if there's a pending migration on this table:
		r, err := e.execQuery(ctx, sqlSelectPendingMigrations)
		if err != nil {
			return err
		}
		// we identify running migrations on requested table
		for _, row := range r.Named().Rows {
			pendingUUID := row["migration_uuid"].ToString()
			if pendingUUID == revertingMigrationUUID {
				// that's fine; the migration we're looking at is the very one that's trying to issue this revert
				continue
			}
			keyspace := row["keyspace"].ToString()
			table := row["mysql_table"].ToString()
			status := schema.OnlineDDLStatus(row["migration_status"].ToString())

			if keyspace == e.keyspace && table == revertMigration.Table {
				return fmt.Errorf("can not revert migration %s on table %s because migration %s is in %s status. May only revert if all migrations on this table are completed or failed", revertMigration.UUID, revertMigration.Table, pendingUUID, status)
			}
		}
		{
			// Validation: see that we're reverting the last successful migration on this table:
			query, err := sqlparser.ParseAndBind(sqlSelectCompleteMigrationsOnTable,
				sqltypes.StringBindVariable(e.keyspace),
				sqltypes.StringBindVariable(revertMigration.Table),
			)
			if err != nil {
				return err
			}
			r, err := e.execQuery(ctx, query)
			if err != nil {
				return err
			}
			for _, row := range r.Named().Rows {
				completeUUID := row["migration_uuid"].ToString()
				if completeUUID != revertMigration.UUID {
					return fmt.Errorf("can not revert migration %s on table %s because it is not the last migration to complete on that table. The last migration to complete was %s", revertMigration.UUID, revertMigration.Table, completeUUID)
				}
			}
		}
	}
	return nil
}

// executeRevert is called for 'revert' migrations (SQL is of the form "revert 99caeca2_74e2_11eb_a693_f875a4d24e90", not a real SQL of course).
// In this function we:
// - figure out whether the revert is valid: can we really revert requested migration?
// - what type of migration we're reverting? (CREATE/DROP/ALTER)
// - revert appropriately to the type of migration
func (e *Executor) executeRevert(ctx context.Context, onlineDDL *schema.OnlineDDL) (err error) {
	revertUUID, err := onlineDDL.GetRevertUUID()
	if err != nil {
		return fmt.Errorf("cannot run a revert migration %v: %+v", onlineDDL.UUID, err)
	}

	revertMigration, row, err := e.readMigration(ctx, revertUUID)
	if err != nil {
		return err
	}
	if err := e.validateMigrationRevertible(ctx, revertMigration, onlineDDL.UUID); err != nil {
		return err
	}
	revertedActionStr := row["ddl_action"].ToString()
	if onlineDDL.Table == "" {
		// table name should be populated by reviewQueuedMigrations
		// but this was a newly added functionality. To be backwards compatible,
		// we double check here, and populate table name and ddl_action.

		// TODO: remove in v14
		mimickedActionStr := ""

		switch revertedActionStr {
		case sqlparser.CreateStr:
			mimickedActionStr = sqlparser.DropStr
		case sqlparser.DropStr:
			mimickedActionStr = sqlparser.CreateStr
		case sqlparser.AlterStr:
			mimickedActionStr = sqlparser.AlterStr
		default:
			return fmt.Errorf("cannot run migration %s reverting %s: unexpected action %s", onlineDDL.UUID, revertMigration.UUID, revertedActionStr)
		}
		if err := e.updateDDLAction(ctx, onlineDDL.UUID, mimickedActionStr); err != nil {
			return err
		}
		if err := e.updateMySQLTable(ctx, onlineDDL.UUID, revertMigration.Table); err != nil {
			return err
		}
	}

	switch revertedActionStr {
	case sqlparser.CreateStr:
		{
			// We are reverting a CREATE migration. The revert is to DROP, only we don't actually
			// drop the table, we rename it into lifecycle
			// Possibly this was a CREATE TABLE IF NOT EXISTS, and possibly the table already existed
			// before the DDL, in which case the CREATE was a noop. In that scenario we _do not_ drop
			// the table.
			// We can tell the difference by looking at the artifacts. A successful CREATE TABLE, where
			// a table actually gets created, has a sentry, dummy artifact. A noop has not.

			artifacts := row["artifacts"].ToString()
			artifactTables := textutil.SplitDelimitedList(artifacts)
			if len(artifactTables) > 1 {
				return fmt.Errorf("cannot run migration %s reverting %s: found %d artifact tables, expected maximum 1", onlineDDL.UUID, revertMigration.UUID, len(artifactTables))
			}
			if len(artifactTables) == 0 {
				// This indicates no table was actually created. this must have been a CREATE TABLE IF NOT EXISTS where the table already existed.
				_ = e.onSchemaMigrationStatus(ctx, onlineDDL.UUID, schema.OnlineDDLStatusComplete, false, progressPctFull, etaSecondsNow, rowsCopiedUnknown)
			}

			for _, artifactTable := range artifactTables {
				if err := e.updateArtifacts(ctx, onlineDDL.UUID, artifactTable); err != nil {
					return err
				}
				onlineDDL.SQL = sqlparser.BuildParsedQuery(sqlRenameTable, revertMigration.Table, artifactTable).Query
				if _, err := e.executeDirectly(ctx, onlineDDL); err != nil {
					return err
				}
			}
		}
	case sqlparser.DropStr:
		{
			// We are reverting a DROP migration. But the table wasn't really dropped, because that's not how
			// we run DROP migrations. It was renamed. So we need to rename it back.
			// But we impose as if we are now CREATE-ing the table.

			artifacts := row["artifacts"].ToString()
			artifactTables := textutil.SplitDelimitedList(artifacts)
			if len(artifactTables) > 1 {
				return fmt.Errorf("cannot run migration %s reverting %s: found %d artifact tables, expected maximum 1", onlineDDL.UUID, revertMigration.UUID, len(artifactTables))
			}
			if len(artifactTables) == 0 {
				// Could happen on `DROP TABLE IF EXISTS` where the table did not exist...
				_ = e.onSchemaMigrationStatus(ctx, onlineDDL.UUID, schema.OnlineDDLStatusComplete, false, progressPctFull, etaSecondsNow, rowsCopiedUnknown)
			}
			for _, artifactTable := range artifactTables {
				if err := e.updateArtifacts(ctx, onlineDDL.UUID, artifactTable); err != nil {
					return err
				}
				onlineDDL.SQL = sqlparser.BuildParsedQuery(sqlRenameTable, artifactTable, revertMigration.Table).Query
				if _, err := e.executeDirectly(ctx, onlineDDL); err != nil {
					return err
				}
			}
		}
	case sqlparser.AlterStr:
		{
			if err := e.ExecuteWithVReplication(ctx, onlineDDL, revertMigration); err != nil {
				return err
			}
		}
	default:
		return fmt.Errorf("cannot run migration %s reverting %s: unexpected action %s", onlineDDL.UUID, revertMigration.UUID, revertedActionStr)
	}

	return nil
}

// evaluateDeclarativeDiff is called for -declarative CREATE statements, where the table already exists. The function generates a SQL diff, which can be:
// - empty, in which case the migration is noop and implicitly successful, or
// - non-empty, in which case the migration turns to be an ALTER
func (e *Executor) evaluateDeclarativeDiff(ctx context.Context, onlineDDL *schema.OnlineDDL) (alterClause string, err error) {

	// Modify the CREATE TABLE statement to indicate a different, made up table name, known as the "comparison table"
	ddlStmt, _, err := schema.ParseOnlineDDLStatement(onlineDDL.SQL)
	if err != nil {
		return "", err
	}
	comparisonTableName, err := schema.GenerateGCTableName(schema.HoldTableGCState, newGCTableRetainTime())
	if err != nil {
		return "", err
	}

	conn, err := dbconnpool.NewDBConnection(ctx, e.env.Config().DB.DbaWithDB())
	if err != nil {
		return "", err
	}
	defer conn.Close()

	{
		// Create the comparison table
		ddlStmt.SetTable("", comparisonTableName)
		modifiedCreateSQL := sqlparser.String(ddlStmt)

		restoreSQLModeFunc, err := e.initMigrationSQLMode(ctx, onlineDDL, conn)
		defer restoreSQLModeFunc()
		if err != nil {
			return "", err
		}

		if _, err := conn.ExecuteFetch(modifiedCreateSQL, 0, false); err != nil {
			return "", err
		}

		defer func() {
			// Drop the comparison table
			parsed := sqlparser.BuildParsedQuery(sqlDropTable, comparisonTableName)
			_, _ = conn.ExecuteFetch(parsed.Query, 0, false)
			// Nothing bad happens for not checking the error code. The table is GC/HOLD. If we
			// can't drop it now, it still gets collected later by tablegc mechanism
		}()

	}

	// Compare the existing (to be potentially migrated) table with the declared (newly created) table:
	// all things are tengo related
	if err := func() error {
		variables, err := e.readMySQLVariables(ctx)
		if err != nil {
			return err
		}
		flavor := tengo.ParseFlavor(variables.version, variables.versionComment)

		// Create a temporary account for tengo to use
		onlineDDLPassword, err := e.createOnlineDDLUser(ctx)
		if err != nil {
			return err
		}
		defer e.dropOnlineDDLUser(ctx)

		// tengo requires sqlx.DB
		cfg := mysqldriver.NewConfig()
		cfg.User = onlineDDLUser
		cfg.Passwd = onlineDDLPassword
		cfg.Net = "tcp"
		cfg.Addr = fmt.Sprintf("%s:%d", variables.host, variables.port)
		cfg.DBName = e.dbName
		cfg.ParseTime = true
		cfg.InterpolateParams = true
		cfg.Timeout = 1 * time.Second
		mysqlDSN := cfg.FormatDSN()

		db, err := sqlx.Open("mysql", mysqlDSN)
		if err != nil {
			return err
		}
		defer db.Close()

		// Read existing table
		existingTable, err := tengo.QuerySchemaTable(ctx, db, e.dbName, onlineDDL.Table, flavor)
		if err != nil {
			return err
		}
		// Read comparison table
		comparisonTable, err := tengo.QuerySchemaTable(ctx, db, e.dbName, comparisonTableName, flavor)
		if err != nil {
			return err
		}
		// We created the comparison tablein same schema as original table, but under different name (because obviously we can't have
		// two tables with identical name in same schema). It is our preference to create the table in the same schema.
		// unfortunately, tengo does not allow comparing tables with different names. After asking tengo to read table info, we cheat
		// and override the name of the table:
		comparisonTable.Name = existingTable.Name
		// We also override `.CreateStatement` (output of SHOW CREATE TABLE), because tengo has a validation, where if it doesn't
		// find any ALTER changes, then the CreateStatement-s must be identical (or else it errors with UnsupportedDiffError)
		comparisonTable.CreateStatement, err = schema.ReplaceTableNameInCreateTableStatement(comparisonTable.CreateStatement, existingTable.Name)
		if err != nil {
			return err
		}
		// Diff the two tables
		diff := tengo.NewAlterTable(existingTable, comparisonTable)
		if diff == nil {
			// No change. alterClause remains empty
			return nil
		}
		mods := tengo.StatementModifiers{
			AllowUnsafe: true,
			NextAutoInc: tengo.NextAutoIncIfIncreased,
		}
		alterClause, err = diff.Clauses(mods)
		if err != nil {
			return err
		}
		return nil
	}(); err != nil {
		return "", err
	}

	return alterClause, nil
}

// getCompletedMigrationByContextAndSQL chceks if there exists a completed migration with exact same
// context and SQL as given migration. If so, it returns its UUID.
func (e *Executor) getCompletedMigrationByContextAndSQL(ctx context.Context, onlineDDL *schema.OnlineDDL) (completedUUID string, err error) {
	query, err := sqlparser.ParseAndBind(sqlSelectCompleteMigrationsByContextAndSQL,
		sqltypes.StringBindVariable(e.keyspace),
		sqltypes.StringBindVariable(onlineDDL.RequestContext),
		sqltypes.StringBindVariable(onlineDDL.SQL),
	)
	if err != nil {
		return "", err
	}
	r, err := e.execQuery(ctx, query)
	if err != nil {
		return "", err
	}
	for _, row := range r.Named().Rows {
		completedUUID = row["migration_uuid"].ToString()
	}
	return completedUUID, nil
}

// failMigration marks a migration as failed
func (e *Executor) failMigration(ctx context.Context, onlineDDL *schema.OnlineDDL, err error) error {
	_ = e.updateMigrationStatus(ctx, onlineDDL.UUID, schema.OnlineDDLStatusFailed)
	if err != nil {
		_ = e.updateMigrationMessage(ctx, onlineDDL.UUID, err.Error())
	}
	return err
}

// executeMigration executes a single migration. It analyzes the migration type:
// - is it declarative?
// - is it CREATE / DROP / ALTER?
// - it is a Revert request?
// - what's the migration strategy?
// The function invokes the appropriate handlers for each of those cases.
func (e *Executor) executeMigration(ctx context.Context, onlineDDL *schema.OnlineDDL) error {
	defer e.triggerNextCheckInterval()
	failMigration := func(err error) error {
		return e.failMigration(ctx, onlineDDL, err)
	}

	ddlAction, err := onlineDDL.GetAction()
	if err != nil {
		return failMigration(err)
	}

	// See if this is a duplicate submission. A submission is considered duplicate if it has the exact same
	// migration context and DDL as a previous one. We are only interested in our scenario in a duplicate
	// whose predecessor is "complete". If this is the case, then we can mark our own migration as
	// implicitly "complete", too.
	if onlineDDL.RequestContext != "" {
		completedUUID, err := e.getCompletedMigrationByContextAndSQL(ctx, onlineDDL)
		if err != nil {
			return err
		}
		if completedUUID != "" {
			// Yep. We mark this migration as implicitly complete, and we're done with it!
			_ = e.onSchemaMigrationStatus(ctx, onlineDDL.UUID, schema.OnlineDDLStatusComplete, false, progressPctFull, etaSecondsNow, rowsCopiedUnknown)
			_ = e.updateMigrationMessage(ctx, onlineDDL.UUID, fmt.Sprintf("duplicate DDL as %s for migration context %s", completedUUID, onlineDDL.RequestContext))
			return nil
		}
	}

	if onlineDDL.StrategySetting().IsDeclarative() {
		switch ddlAction {
		case sqlparser.RevertDDLAction:
			// No special action. Declarative Revert migrations are handled like any normal Revert migration.
		case sqlparser.AlterDDLAction:
			return failMigration(vterrors.Errorf(vtrpcpb.Code_UNIMPLEMENTED, "strategy is declarative. ALTER cannot run in declarative mode for migration %v", onlineDDL.UUID))
		case sqlparser.DropDDLAction:
			// This DROP is declarative, meaning it may:
			// - actually DROP a table, if that table exists, or
			// - Implicitly do nothing, if the table does not exist

			exists, err := e.tableExists(ctx, onlineDDL.Table)
			if err != nil {
				return failMigration(err)
			}
			if exists {
				// table does exist, so this declarative DROP turns out to really be an actual DROP. No further action is needed here
			} else {
				// table does not exist. We mark this DROP as implicitly sucessful
				_ = e.onSchemaMigrationStatus(ctx, onlineDDL.UUID, schema.OnlineDDLStatusComplete, false, progressPctFull, etaSecondsNow, rowsCopiedUnknown)
				_ = e.updateMigrationMessage(ctx, onlineDDL.UUID, "no change")
				return nil
			}
		case sqlparser.CreateDDLAction:
			// This CREATE is declarative, meaning it may:
			// - actually CREATE a table, if that table does not exist, or
			// - ALTER the table, if it exists and is different, or
			// - Implicitly do nothing, if the table exists and is identical to CREATE statement

			{
				// Sanity: reject IF NOT EXISTS statements, because they don't make sense (or are ambiguous) in declarative mode
				ddlStmt, _, err := schema.ParseOnlineDDLStatement(onlineDDL.SQL)
				if err != nil {
					return failMigration(err)
				}
				if ddlStmt.GetIfNotExists() {
					return failMigration(vterrors.Errorf(vtrpcpb.Code_UNIMPLEMENTED, "strategy is declarative. IF NOT EXISTS does not work in declarative mode for migration %v", onlineDDL.UUID))
				}
			}
			exists, err := e.tableExists(ctx, onlineDDL.Table)
			if err != nil {
				return failMigration(err)
			}
			if exists {
				alterClause, err := e.evaluateDeclarativeDiff(ctx, onlineDDL)
				if err != nil {
					return failMigration(err)
				}
				if alterClause == "" {
					// No diff! We mark this CREATE as implicitly sucessful
					_ = e.onSchemaMigrationStatus(ctx, onlineDDL.UUID, schema.OnlineDDLStatusComplete, false, progressPctFull, etaSecondsNow, rowsCopiedUnknown)
					_ = e.updateMigrationMessage(ctx, onlineDDL.UUID, "no change")
					return nil
				}
				// alterClause is non empty. We convert this migration into an ALTER
				if err := e.updateDDLAction(ctx, onlineDDL.UUID, sqlparser.AlterStr); err != nil {
					return failMigration(err)
				}
				ddlAction = sqlparser.AlterDDLAction
				onlineDDL.SQL = fmt.Sprintf("ALTER TABLE `%s` %s", onlineDDL.Table, alterClause)
				_ = e.updateMigrationMessage(ctx, onlineDDL.UUID, alterClause)
			} else {
				{
					// table does not exist, so this declarative CREATE turns out to really be an actual CREATE. No further action is needed here.
					// the statement is empty, but I want to keep the 'else' clause here just for sake of this comment.
				}
			}
		}
	} // endif onlineDDL.IsDeclarative()
	// Noting that if the migration is declarative, then it may have been modified in the above block, to meet the next operations.

	switch ddlAction {
	case sqlparser.DropDDLAction:
		go func() error {
			e.migrationMutex.Lock()
			defer e.migrationMutex.Unlock()

			// Drop statement.
			// Normally, we're going to modify DROP to RENAME (see later on). But if table name is
			// already a GC-lifecycle table, then we don't put it through yet another GC lifecycle,
			// we just drop it.
			if schema.IsGCTableName(onlineDDL.Table) {
				if _, err := e.executeDirectly(ctx, onlineDDL); err != nil {
					return failMigration(err)
				}
				return nil
			}

			// We transform a DROP TABLE into a RENAME TABLE statement, so as to remove the table safely and asynchronously.

			ddlStmt, _, err := schema.ParseOnlineDDLStatement(onlineDDL.SQL)
			if err != nil {
				return failMigration(err)
			}

			var toTableName string
			onlineDDL.SQL, toTableName, err = schema.GenerateRenameStatementWithUUID(onlineDDL.Table, schema.HoldTableGCState, onlineDDL.GetGCUUID(), newGCTableRetainTime())
			if err != nil {
				return failMigration(err)
			}
			if err := e.updateArtifacts(ctx, onlineDDL.UUID, toTableName); err != nil {
				return err
			}

			acceptableErrorCodes := []int{}
			if ddlStmt.GetIfExists() {
				acceptableErrorCodes = acceptableDropTableIfExistsErrorCodes
			}
			acceptableErrCodeFound, err := e.executeDirectly(ctx, onlineDDL, acceptableErrorCodes...)
			if err != nil {
				return failMigration(err)
			}
			if acceptableErrCodeFound {
				// Table did not exist after all. There is no artifact
				if err := e.clearArtifacts(ctx, onlineDDL.UUID); err != nil {
					return err
				}
			}

			return nil
		}()
	case sqlparser.CreateDDLAction:
		go func() error {
			e.migrationMutex.Lock()
			defer e.migrationMutex.Unlock()

			sentryArtifactTableName, err := schema.GenerateGCTableName(schema.HoldTableGCState, newGCTableRetainTime())
			if err != nil {
				return failMigration(err)
			}
			// we create a dummy artifact. Its existence means the table was created by this migration.
			// It will be read by the revert operation.
			if err := e.updateArtifacts(ctx, onlineDDL.UUID, sentryArtifactTableName); err != nil {
				return err
			}
			ddlStmt, _, err := schema.ParseOnlineDDLStatement(onlineDDL.SQL)
			if err != nil {
				return failMigration(err)
			}
			if ddlStmt.GetIfNotExists() {
				// This is a CREATE TABLE IF NOT EXISTS
				// We want to know if the table actually exists before running this migration.
				// If so, then the operation is noop, and when we revert the migration, we also do a noop.
				exists, err := e.tableExists(ctx, onlineDDL.Table)
				if err != nil {
					return failMigration(err)
				}
				if exists {
					// the table already exists. This CREATE TABLE IF NOT EXISTS statement is a noop.
					// We therefore clear the artifact field. A revert operation will use this as a hint.
					if err := e.clearArtifacts(ctx, onlineDDL.UUID); err != nil {
						return failMigration(err)
					}
				}
			}
			if _, err := e.executeDirectly(ctx, onlineDDL); err != nil {
				failMigration(err)
			}
			return nil
		}()
	case sqlparser.AlterDDLAction:
		switch onlineDDL.Strategy {
		case schema.DDLStrategyOnline:
			go func() {
				e.migrationMutex.Lock()
				defer e.migrationMutex.Unlock()

				if err := e.ExecuteWithVReplication(ctx, onlineDDL, nil); err != nil {
					failMigration(err)
				}
			}()
		case schema.DDLStrategyGhost:
			go func() {
				e.migrationMutex.Lock()
				defer e.migrationMutex.Unlock()

				if err := e.ExecuteWithGhost(ctx, onlineDDL); err != nil {
					failMigration(err)
				}
			}()
		case schema.DDLStrategyPTOSC:
			go func() {
				e.migrationMutex.Lock()
				defer e.migrationMutex.Unlock()

				if err := e.ExecuteWithPTOSC(ctx, onlineDDL); err != nil {
					failMigration(err)
				}
			}()
		default:
			{
				return failMigration(fmt.Errorf("Unsupported strategy: %+v", onlineDDL.Strategy))
			}
		}
	case sqlparser.RevertDDLAction:
		go func() {
			e.migrationMutex.Lock()
			defer e.migrationMutex.Unlock()

			if err := e.executeRevert(ctx, onlineDDL); err != nil {
				failMigration(err)
			}
		}()
	}
	return nil
}

// runNextMigration picks one 'ready' migration that is able to run, and executes it.
// Possible scenarios:
// - no migration is in 'ready' state -- nothing to be done
// - a migration is 'ready', but conflicts with other running migrations -- try another 'ready' migration
// It is therefore possible that there is a 'ready' migration, and still this function only handles one.
// - multiple migrations are 'ready' -- we just handle one here
func (e *Executor) runNextMigration(ctx context.Context) error {
	e.migrationMutex.Lock()
	defer e.migrationMutex.Unlock()

	if !e.reviewedRunningMigrationsFlag {
		// Since Open(), we havent's once executed reviewRunningMigrations() successfully.
		// This means we may not have a good picture of what is actually running. Perhaps there's
		// a vreplication migration from a pre-PRS/ERS that we still need to learn about?
		// We're going to be careful here, and avoid running new migrations until we have
		// a better picture. It will likely take a couple seconds till next iteration.
		// execution. This delay ony takes place shortly after Open().
		return nil
	}

<<<<<<< HEAD
	// getNonConflictingMigration finds a single 'ready' migration which does not conflict with running migrations.
	// Conflicts are:
	// - a migration is 'ready' but is not set to run _concurrnetly_, and there's a running migration that is also non-concurrent
	// - a migration is 'ready' but there's another migration 'running' on the exact same table
	getNonConflictingMigration := func() (*schema.OnlineDDL, error) {
		r, err := e.execQuery(ctx, sqlSelectReadyMigrations)
		if err != nil {
			return nil, err
=======
	r, err := e.execQuery(ctx, sqlSelectReadyMigration)
	if err != nil {
		return err
	}
	named := r.Named()
	for i, row := range named.Rows {
		onlineDDL := &schema.OnlineDDL{
			Keyspace:       row["keyspace"].ToString(),
			Table:          row["mysql_table"].ToString(),
			Schema:         row["mysql_schema"].ToString(),
			SQL:            row["migration_statement"].ToString(),
			UUID:           row["migration_uuid"].ToString(),
			Strategy:       schema.DDLStrategy(row["strategy"].ToString()),
			Options:        row["options"].ToString(),
			Status:         schema.OnlineDDLStatus(row["migration_status"].ToString()),
			Retries:        row.AsInt64("retries", 0),
			TabletAlias:    row["tablet"].ToString(),
			RequestContext: row["migration_context"].ToString(),
>>>>>>> c124930b
		}
		for _, row := range r.Named().Rows {
			uuid := row["migration_uuid"].ToString()
			onlineDDL, _, err := e.readMigration(ctx, uuid)
			if err != nil {
				return nil, err
			}
			if !e.isAnyConflictingMigrationRunning(onlineDDL) {
				// This migration seems good to go
				return onlineDDL, err
			}
		}
		// no non-conflicting migration found...
		// Either all ready migrations are conflicting, or there's no ready migrations...
		return nil, nil
	}
	onlineDDL, err := getNonConflictingMigration()
	if err != nil {
		return err
	}
	if onlineDDL == nil {
		// nothing to do
		return nil
	}
	{
		// We strip out any VT query comments because our simplified parser doesn't work well with comments
		ddlStmt, _, err := schema.ParseOnlineDDLStatement(onlineDDL.SQL)
		if err == nil {
			ddlStmt.SetComments(sqlparser.Comments{})
			onlineDDL.SQL = sqlparser.String(ddlStmt)
		}
	}
	e.executeMigration(ctx, onlineDDL)
	return nil
}

// isPTOSCMigrationRunning sees if pt-online-schema-change is running a specific migration,
// by examining its PID file
func (e *Executor) isPTOSCMigrationRunning(ctx context.Context, uuid string) (isRunning bool, pid int, err error) {
	// Try and read its PID file:
	content, err := os.ReadFile(e.ptPidFileName(uuid))
	if err != nil {
		// file probably does not exist (migration not running)
		// or any other issue --> we can't confirm that the migration is actually running
		return false, pid, err
	}
	contentString := strings.TrimSpace(string(content))
	//
	pid, err = strconv.Atoi(contentString)
	if err != nil {
		// can't get the PID right. Can't confirm migration is running.
		return false, pid, err
	}
	p, err := os.FindProcess(pid)
	if err != nil {
		// can't find the process. Can't confirm migration is running.
		return false, pid, err
	}
	err = p.Signal(syscall.Signal(0))
	if err != nil {
		// can't verify process is running. Can't confirm migration is running.
		return false, pid, err
	}
	// AHA! We are able to confirm this pt-osc migration is actually running!
	return true, pid, nil
}

// dropOnlineDDLUser drops the given ddl user account at the end of migration
func (e *Executor) dropPTOSCMigrationTriggers(ctx context.Context, onlineDDL *schema.OnlineDDL) error {
	conn, err := dbconnpool.NewDBConnection(ctx, e.env.Config().DB.DbaConnector())
	if err != nil {
		return err
	}
	defer conn.Close()

	parsed := sqlparser.BuildParsedQuery(sqlSelectPTOSCMigrationTriggers, ":mysql_schema", ":mysql_table")
	bindVars := map[string]*querypb.BindVariable{
		"mysql_schema": sqltypes.StringBindVariable(onlineDDL.Schema),
		"mysql_table":  sqltypes.StringBindVariable(onlineDDL.Table),
	}
	bound, err := parsed.GenerateQuery(bindVars, nil)
	if err != nil {
		return err
	}
	r, err := e.execQuery(ctx, bound)
	if err != nil {
		return err
	}
	for _, row := range r.Named().Rows {
		// iterate pt-osc triggers and drop them
		triggerSchema := row.AsString("trigger_schema", "")
		triggerName := row.AsString("trigger_name", "")

		dropParsed := sqlparser.BuildParsedQuery(sqlDropTrigger, triggerSchema, triggerName)
		if _, err := conn.ExecuteFetch(dropParsed.Query, 0, false); err != nil {
			return err
		}
	}

	return err
}

// readVReplStream reads _vt.vreplication entries for given workflow
func (e *Executor) readVReplStream(ctx context.Context, uuid string, okIfMissing bool) (*VReplStream, error) {
	query, err := sqlparser.ParseAndBind(sqlReadVReplStream,
		sqltypes.StringBindVariable(uuid),
	)
	if err != nil {
		return nil, err
	}
	r, err := e.execQuery(ctx, query)
	if err != nil {
		return nil, err
	}
	if len(r.Rows) == 0 && okIfMissing {
		return nil, nil
	}
	row := r.Named().Row()
	if row == nil {
		return nil, vterrors.Errorf(vtrpcpb.Code_UNKNOWN, "Cannot find unique workflow for UUID: %+v", uuid)
	}
	s := &VReplStream{
		id:                   row.AsInt64("id", 0),
		workflow:             row.AsString("workflow", ""),
		source:               row.AsString("source", ""),
		pos:                  row.AsString("pos", ""),
		timeUpdated:          row.AsInt64("time_updated", 0),
		transactionTimestamp: row.AsInt64("transaction_timestamp", 0),
		state:                row.AsString("state", ""),
		message:              row.AsString("message", ""),
		rowsCopied:           row.AsInt64("rows_copied", 0),
		bls:                  &binlogdatapb.BinlogSource{},
	}
	if err := prototext.Unmarshal([]byte(s.source), s.bls); err != nil {
		return nil, err
	}
	return s, nil
}

// isVReplMigrationReadyToCutOver sees if the vreplication migration has completed the row copy
// and is up to date with the binlogs.
func (e *Executor) isVReplMigrationReadyToCutOver(ctx context.Context, s *VReplStream) (isReady bool, err error) {
	// Check all the cases where migration is still running:
	{
		// when ready to cut-over, pos must have some value
		if s.pos == "" {
			return false, nil
		}
	}
	{
		// Both time_updated and transaction_timestamp must be in close priximity to each
		// other and to the time now, otherwise that means we're lagging and it's not a good time
		// to cut-over
		durationDiff := func(t1, t2 time.Time) time.Duration {
			diff := t1.Sub(t2)
			if diff < 0 {
				diff = -diff
			}
			return diff
		}
		timeNow := time.Now()
		timeUpdated := time.Unix(s.timeUpdated, 0)
		if durationDiff(timeNow, timeUpdated) > vreplicationCutOverThreshold {
			return false, nil
		}
		// Let's look at transaction timestamp. This gets written by any ongoing
		// writes on the server (whether on this table or any other table)
		transactionTimestamp := time.Unix(s.transactionTimestamp, 0)
		if durationDiff(timeNow, transactionTimestamp) > vreplicationCutOverThreshold {
			return false, nil
		}
	}
	{
		// copy_state must have no entries for this vreplication id: if entries are
		// present that means copy is still in progress
		query, err := sqlparser.ParseAndBind(sqlReadCountCopyState,
			sqltypes.Int64BindVariable(s.id),
		)
		if err != nil {
			return false, err
		}
		r, err := e.execQuery(ctx, query)
		if err != nil {
			return false, err
		}
		csRow := r.Named().Row()
		if csRow == nil {
			return false, err
		}
		count := csRow.AsInt64("cnt", 0)
		if count > 0 {
			// Still copying
			return false, nil
		}
	}

	return true, nil
}

// isVReplMigrationRunning sees if there is a VReplication migration actively running
func (e *Executor) isVReplMigrationRunning(ctx context.Context, uuid string) (isRunning bool, s *VReplStream, err error) {
	s, err = e.readVReplStream(ctx, uuid, true)
	if err != nil {
		return false, s, err
	}
	if s == nil {
		return false, s, nil
	}
	if strings.Contains(strings.ToLower(s.message), "error") {
		return false, s, nil
	}
	switch s.state {
	case binlogplayer.VReplicationInit, binlogplayer.VReplicationCopying, binlogplayer.BlpRunning:
		return true, s, nil
	}
	return false, s, nil
}

// reviewRunningMigrations iterates migrations in 'running' state. Normally there's only one running, which was
// spawned by this tablet; but vreplication migrations could also resume from failure.
func (e *Executor) reviewRunningMigrations(ctx context.Context) (countRunnning int, cancellable []*cancellableMigration, err error) {
	e.migrationMutex.Lock()
	defer e.migrationMutex.Unlock()

	r, err := e.execQuery(ctx, sqlSelectRunningMigrations)
	if err != nil {
		return countRunnning, cancellable, err
	}
	uuidsFoundRunning := map[string]bool{}
	for _, row := range r.Named().Rows {
		uuid := row["migration_uuid"].ToString()
		onlineDDL, _, err := e.readMigration(ctx, uuid)
		if err != nil {
			return countRunnning, cancellable, err
		}
		postponeCompletion := row.AsBool("postpone_completion", false)
		elapsedSeconds := row.AsInt64("elapsed_seconds", 0)

		uuidsFoundRunning[uuid] = true

		switch onlineDDL.StrategySetting().Strategy {
		case schema.DDLStrategyOnline:
			{
				// We check the _vt.vreplication table
				running, s, err := e.isVReplMigrationRunning(ctx, uuid)
				if err != nil {
					return countRunnning, cancellable, err
				}
				isVreplicationTestSuite := onlineDDL.StrategySetting().IsVreplicationTestSuite()
				if isVreplicationTestSuite {
					e.triggerNextCheckInterval()
				}
				if running {
					// This VRepl migration may have started from outside this tablet, so
					// this executor may not own the migration _yet_. We make sure to own it.
					// VReplication migrations are unique in this respect: we are able to complete
					// a vreplicaiton migration started by another tablet.
					e.ownedRunningMigrations.Store(uuid, onlineDDL)
					_ = e.updateMigrationTimestamp(ctx, "liveness_timestamp", uuid)
					_ = e.updateMigrationTablet(ctx, uuid)
					_ = e.updateRowsCopied(ctx, uuid, s.rowsCopied)
					_ = e.updateMigrationProgressByRowsCopied(ctx, uuid, s.rowsCopied)
					_ = e.updateMigrationETASecondsByProgress(ctx, uuid)

					isReady, err := e.isVReplMigrationReadyToCutOver(ctx, s)
					if err != nil {
						return countRunnning, cancellable, err
					}
					if isReady && isVreplicationTestSuite {
						// This is a endtoend test suite execution. We intentionally delay it by at least
						// vreplicationTestSuiteWaitSeconds
						if elapsedSeconds < vreplicationTestSuiteWaitSeconds {
							isReady = false
						}
					}
					if postponeCompletion {
						// override. Even if migration is ready, we do not complet it.
						isReady = false
					}
					if isReady {
						if err := e.cutOverVReplMigration(ctx, s); err != nil {
							return countRunnning, cancellable, err
						}
					}
				}
			}
		case schema.DDLStrategyPTOSC:
			{
				// Since pt-osc doesn't have a "liveness" plugin entry point, we do it externally:
				// if the process is alive, we update the `liveness_timestamp` for this migration.
				running, _, err := e.isPTOSCMigrationRunning(ctx, uuid)
				if err != nil {
					return countRunnning, cancellable, err
				}
				if running {
					_ = e.updateMigrationTimestamp(ctx, "liveness_timestamp", uuid)
				}
				if _, ok := e.ownedRunningMigrations.Load(uuid); !ok {
					// Ummm, the migration is running but we don't own it. This means the migration
					// is rogue. Maybe executed by another tablet. Anyway, if we don't own it, we can't
					// complete the migration. Even if it runs, the logic around announcing it as complete
					// is missing. So we may as well cancel it.
					message := fmt.Sprintf("cancelling a pt-osc running migration %s which is not owned (not started, or is assumed to be terminated) by this executor", uuid)
					cancellable = append(cancellable, newCancellableMigration(uuid, message))
				}
			}
		case schema.DDLStrategyGhost:
			{
				if _, ok := e.ownedRunningMigrations.Load(uuid); !ok {
					// Ummm, the migration is running but we don't own it. This means the migration
					// is rogue. Maybe executed by another tablet. Anyway, if we don't own it, we can't
					// complete the migration. Even if it runs, the logic around announcing it as complete
					// is missing. So we may as well cancel it.
					message := fmt.Sprintf("cancelling a gh-ost running migration %s which is not owned (not started, or is assumed to be terminated) by this executor", uuid)
					cancellable = append(cancellable, newCancellableMigration(uuid, message))
				}
			}
		}
		countRunnning++
	}
	{
		// now, let's look at UUIDs we own and _think_ should be running, and see which of tham _isn't_ actually running...
		e.ownedRunningMigrations.Range(func(k, _ interface{}) bool {
			uuid, ok := k.(string)
			if !ok {
				return true
			}
			if !uuidsFoundRunning[uuid] {
				e.ownedRunningMigrations.Delete(uuid)
			}
			return true
		})
	}

	e.reviewedRunningMigrationsFlag = true
	return countRunnning, cancellable, nil
}

// reviewStaleMigrations marks as 'failed' migrations whose status is 'running' but which have
// shown no liveness in past X minutes. It also attempts to terminate them
func (e *Executor) reviewStaleMigrations(ctx context.Context) error {
	e.migrationMutex.Lock()
	defer e.migrationMutex.Unlock()

	query, err := sqlparser.ParseAndBind(sqlSelectStaleMigrations,
		sqltypes.Int64BindVariable(staleMigrationMinutes),
	)
	if err != nil {
		return err
	}
	r, err := e.execQuery(ctx, query)
	if err != nil {
		return err
	}
	for _, row := range r.Named().Rows {
		uuid := row["migration_uuid"].ToString()

		onlineDDL, _, err := e.readMigration(ctx, uuid)
		if err != nil {
			return err
		}
		message := fmt.Sprintf("stale migration %s: found running but indicates no liveness", onlineDDL.UUID)
		if onlineDDL.TabletAlias != e.TabletAliasString() {
			// This means another tablet started the migration, and the migration has failed due to the tablet failure (e.g. primary failover)
			if err := e.updateTabletFailure(ctx, onlineDDL.UUID); err != nil {
				return err
			}
			message = fmt.Sprintf("%s; executed by different tablet %s", message, onlineDDL.TabletAlias)
		}
		if _, err := e.terminateMigration(ctx, onlineDDL); err != nil {
			message = fmt.Sprintf("error terminating migration (%v): %v", message, err)
			e.updateMigrationMessage(ctx, onlineDDL.UUID, message)
			continue // we still want to handle rest of migrations
		}
		if err := e.updateMigrationMessage(ctx, onlineDDL.UUID, message); err != nil {
			return err
		}
		if err := e.updateMigrationStatus(ctx, onlineDDL.UUID, schema.OnlineDDLStatusFailed); err != nil {
			return err
		}
		_ = e.updateMigrationStartedTimestamp(ctx, uuid)
		// Because the migration is stale, it may not update completed_timestamp. It is essential to set completed_timestamp
		// as this is then used when cleaning artifacts
		if err := e.updateMigrationTimestamp(ctx, "completed_timestamp", onlineDDL.UUID); err != nil {
			return err
		}
	}

	return nil
}

// retryTabletFailureMigrations looks for migrations failed by tablet failure (e.g. by failover)
// and retry them (put them back in the queue)
func (e *Executor) retryTabletFailureMigrations(ctx context.Context) error {
	_, err := e.retryMigrationWhere(ctx, sqlWhereTabletFailure)
	return err
}

// gcArtifactTable garbage-collects a single table
func (e *Executor) gcArtifactTable(ctx context.Context, artifactTable, uuid string, t time.Time) error {
	tableExists, err := e.tableExists(ctx, artifactTable)
	if err != nil {
		return err
	}
	if !tableExists {
		return nil
	}
	// We've already concluded in gcArtifacts() that this table was held for long enough.
	// We therefore move it into PURGE state.
	renameStatement, _, err := schema.GenerateRenameStatementWithUUID(artifactTable, schema.PurgeTableGCState, schema.OnlineDDLToGCUUID(uuid), t)
	if err != nil {
		return err
	}
	_, err = e.execQuery(ctx, renameStatement)
	return err
}

// gcArtifacts garbage-collects migration artifacts from completed/failed migrations
func (e *Executor) gcArtifacts(ctx context.Context) error {
	e.migrationMutex.Lock()
	defer e.migrationMutex.Unlock()

	if _, err := e.execQuery(ctx, sqlFixCompletedTimestamp); err != nil {
		// This query fixes a bug where stale migrations were marked as 'failed' without updating 'completed_timestamp'
		// see https://github.com/vitessio/vitess/issues/8499
		// Running this query retroactively sets completed_timestamp
		// This 'if' clause can be removed in version v13
		return err
	}
	query, err := sqlparser.ParseAndBind(sqlSelectUncollectedArtifacts,
		sqltypes.Int64BindVariable(int64((*retainOnlineDDLTables).Seconds())),
	)
	if err != nil {
		return err
	}
	r, err := e.execQuery(ctx, query)
	if err != nil {
		return err
	}
	for _, row := range r.Named().Rows {
		uuid := row["migration_uuid"].ToString()
		artifacts := row["artifacts"].ToString()
		logPath := row["log_path"].ToString()

		// Remove tables:
		artifactTables := textutil.SplitDelimitedList(artifacts)

		timeNow := time.Now()
		for i, artifactTable := range artifactTables {
			// We wish to generate distinct timestamp values for each table in this UUID,
			// because all tables will be renamed as _something_UUID_timestamp. Since UUID
			// is shared for all artifacts in this loop, we differentiate via timestamp
			t := timeNow.Add(time.Duration(i) * time.Second).UTC()
			if err := e.gcArtifactTable(ctx, artifactTable, uuid, t); err != nil {
				return err
			}
			log.Infof("Executor.gcArtifacts: renamed away artifact %s", artifactTable)
		}

		// Remove logs:
		{
			// logPath is in 'hostname:/path/to/logs' format
			tokens := strings.SplitN(logPath, ":", 2)
			logPath = tokens[len(tokens)-1]
			if err := os.RemoveAll(logPath); err != nil {
				return err
			}
		}
		if err := e.updateMigrationTimestamp(ctx, "cleanup_timestamp", uuid); err != nil {
			return err
		}
	}

	return nil
}

// onMigrationCheckTick runs all migrations life cycle
func (e *Executor) onMigrationCheckTick() {
	// This function can be called by multiple triggers. First, there's the normal ticker.
	// Then, any time a migration completes, we set a timer to trigger this function.
	// also, any time a new INSERT arrives, we set a timer to trigger this function.
	// Some of these may be correlated. To avoid spamming of this function we:
	// - ensure the function is non-reentrant, using tickReentranceFlag
	// - clean up tickReentranceFlag 1 second after function completes; this throttles calls to
	//   this function at no more than 1/sec rate.
	if atomic.CompareAndSwapInt64(&e.tickReentranceFlag, 0, 1) {
		defer time.AfterFunc(time.Second, func() { atomic.StoreInt64(&e.tickReentranceFlag, 0) })
	} else {
		// An instance of this function is already running
		return
	}

	if e.tabletTypeFunc() != topodatapb.TabletType_PRIMARY {
		return
	}
	if e.keyspace == "" {
		log.Errorf("Executor.onMigrationCheckTick(): empty keyspace")
		return
	}

	ctx := context.Background()
	if err := e.initSchema(ctx); err != nil {
		log.Error(err)
		return
	}

	if err := e.retryTabletFailureMigrations(ctx); err != nil {
		log.Error(err)
	}
	if err := e.reviewQueuedMigrations(ctx); err != nil {
		log.Error(err)
	}
	if err := e.scheduleNextMigration(ctx); err != nil {
		log.Error(err)
	}
	if err := e.runNextMigration(ctx); err != nil {
		log.Error(err)
	}
	if _, cancellable, err := e.reviewRunningMigrations(ctx); err != nil {
		log.Error(err)
	} else if err := e.cancelMigrations(ctx, cancellable); err != nil {
		log.Error(err)
	}
	if err := e.reviewStaleMigrations(ctx); err != nil {
		log.Error(err)
	}
	if err := e.gcArtifacts(ctx); err != nil {
		log.Error(err)
	}
}

func (e *Executor) updateMigrationStartedTimestamp(ctx context.Context, uuid string) error {
	parsed := sqlparser.BuildParsedQuery(sqlUpdateMigrationStartedTimestamp,
		":migration_uuid",
	)
	bindVars := map[string]*querypb.BindVariable{
		"migration_uuid": sqltypes.StringBindVariable(uuid),
	}
	bound, err := parsed.GenerateQuery(bindVars, nil)
	if err != nil {
		return err
	}
	_, err = e.execQuery(ctx, bound)
	return err
}

func (e *Executor) updateMigrationTimestamp(ctx context.Context, timestampColumn string, uuid string) error {
	parsed := sqlparser.BuildParsedQuery(sqlUpdateMigrationTimestamp, timestampColumn,
		":migration_uuid",
	)
	bindVars := map[string]*querypb.BindVariable{
		"migration_uuid": sqltypes.StringBindVariable(uuid),
	}
	bound, err := parsed.GenerateQuery(bindVars, nil)
	if err != nil {
		return err
	}
	_, err = e.execQuery(ctx, bound)
	return err
}

func (e *Executor) updateMigrationLogPath(ctx context.Context, uuid string, hostname, logPath string) error {
	logFile := path.Join(logPath, migrationLogFileName)
	hostLogPath := fmt.Sprintf("%s:%s", hostname, logPath)
	query, err := sqlparser.ParseAndBind(sqlUpdateMigrationLogPath,
		sqltypes.StringBindVariable(hostLogPath),
		sqltypes.StringBindVariable(logFile),
		sqltypes.StringBindVariable(uuid),
	)
	if err != nil {
		return err
	}
	_, err = e.execQuery(ctx, query)
	return err
}

func (e *Executor) updateArtifacts(ctx context.Context, uuid string, artifacts ...string) error {
	bindArtifacts := strings.Join(artifacts, ",")
	query, err := sqlparser.ParseAndBind(sqlUpdateArtifacts,
		sqltypes.StringBindVariable(bindArtifacts),
		sqltypes.StringBindVariable(uuid),
	)
	if err != nil {
		return err
	}
	_, err = e.execQuery(ctx, query)
	return err
}

func (e *Executor) clearArtifacts(ctx context.Context, uuid string) error {
	query, err := sqlparser.ParseAndBind(sqlClearArtifacts,
		sqltypes.StringBindVariable(uuid),
	)
	if err != nil {
		return err
	}
	_, err = e.execQuery(ctx, query)
	return err
}

// updateMigrationTablet sets 'tablet' column to be this executor's tablet alias for given migration
func (e *Executor) updateMigrationTablet(ctx context.Context, uuid string) error {
	query, err := sqlparser.ParseAndBind(sqlUpdateTablet,
		sqltypes.StringBindVariable(e.TabletAliasString()),
		sqltypes.StringBindVariable(uuid),
	)
	if err != nil {
		return err
	}
	_, err = e.execQuery(ctx, query)
	return err
}

// updateTabletFailure marks a given migration as "tablet_failed"
func (e *Executor) updateTabletFailure(ctx context.Context, uuid string) error {
	parsed := sqlparser.BuildParsedQuery(sqlUpdateTabletFailure,
		":migration_uuid",
	)
	bindVars := map[string]*querypb.BindVariable{
		"migration_uuid": sqltypes.StringBindVariable(uuid),
	}
	bound, err := parsed.GenerateQuery(bindVars, nil)
	if err != nil {
		return err
	}
	_, err = e.execQuery(ctx, bound)
	return err
}

func (e *Executor) updateMigrationStatus(ctx context.Context, uuid string, status schema.OnlineDDLStatus) error {
	query, err := sqlparser.ParseAndBind(sqlUpdateMigrationStatus,
		sqltypes.StringBindVariable(string(status)),
		sqltypes.StringBindVariable(uuid),
	)
	if err != nil {
		return err
	}
	_, err = e.execQuery(ctx, query)
	return err
}

func (e *Executor) updateDDLAction(ctx context.Context, uuid string, actionStr string) error {
	query, err := sqlparser.ParseAndBind(sqlUpdateDDLAction,
		sqltypes.StringBindVariable(actionStr),
		sqltypes.StringBindVariable(uuid),
	)
	if err != nil {
		return err
	}
	_, err = e.execQuery(ctx, query)
	return err
}

func (e *Executor) updateMigrationMessage(ctx context.Context, uuid string, message string) error {
	query, err := sqlparser.ParseAndBind(sqlUpdateMessage,
		sqltypes.StringBindVariable(message),
		sqltypes.StringBindVariable(uuid),
	)
	if err != nil {
		return err
	}
	_, err = e.execQuery(ctx, query)
	return err
}

func (e *Executor) updateMigrationAddedRemovedUniqueKeys(ctx context.Context, uuid string, addedUniqueKeys, removedUnqiueKeys int) error {
	query, err := sqlparser.ParseAndBind(sqlUpdateAddedRemovedUniqueKeys,
		sqltypes.Int64BindVariable(int64(addedUniqueKeys)),
		sqltypes.Int64BindVariable(int64(removedUnqiueKeys)),
		sqltypes.StringBindVariable(uuid),
	)
	if err != nil {
		return err
	}
	_, err = e.execQuery(ctx, query)
	return err
}

func (e *Executor) updateMySQLTable(ctx context.Context, uuid string, tableName string) error {
	query, err := sqlparser.ParseAndBind(sqlUpdateMySQLTable,
		sqltypes.StringBindVariable(tableName),
		sqltypes.StringBindVariable(uuid),
	)
	if err != nil {
		return err
	}
	_, err = e.execQuery(ctx, query)
	return err
}

func (e *Executor) updateMigrationETASeconds(ctx context.Context, uuid string, etaSeconds int64) error {
	query, err := sqlparser.ParseAndBind(sqlUpdateMigrationETASeconds,
		sqltypes.Int64BindVariable(etaSeconds),
		sqltypes.StringBindVariable(uuid),
	)
	if err != nil {
		return err
	}
	_, err = e.execQuery(ctx, query)
	return err
}

func (e *Executor) updateMigrationProgress(ctx context.Context, uuid string, progress float64) error {
	if progress <= 0 {
		// progress starts at 0, and can only increase.
		// A value of "0" either means "This is the actual current progress" or "No information"
		// In both cases there's nothing to update
		return nil
	}
	query, err := sqlparser.ParseAndBind(sqlUpdateMigrationProgress,
		sqltypes.Float64BindVariable(progress),
		sqltypes.StringBindVariable(uuid),
	)
	if err != nil {
		return err
	}
	_, err = e.execQuery(ctx, query)
	return err
}

func (e *Executor) updateMigrationProgressByRowsCopied(ctx context.Context, uuid string, rowsCopied int64) error {
	query, err := sqlparser.ParseAndBind(sqlUpdateMigrationProgressByRowsCopied,
		sqltypes.Int64BindVariable(rowsCopied),
		sqltypes.StringBindVariable(uuid),
	)
	if err != nil {
		return err
	}
	_, err = e.execQuery(ctx, query)
	return err
}

func (e *Executor) updateMigrationETASecondsByProgress(ctx context.Context, uuid string) error {
	query, err := sqlparser.ParseAndBind(sqlUpdateMigrationETASecondsByProgress,
		sqltypes.StringBindVariable(uuid),
	)
	if err != nil {
		return err
	}
	_, err = e.execQuery(ctx, query)
	return err
}

func (e *Executor) updateMigrationTableRows(ctx context.Context, uuid string, tableRows int64) error {
	query, err := sqlparser.ParseAndBind(sqlUpdateMigrationTableRows,
		sqltypes.Int64BindVariable(tableRows),
		sqltypes.StringBindVariable(uuid),
	)
	if err != nil {
		return err
	}
	_, err = e.execQuery(ctx, query)
	return err
}

func (e *Executor) updateRowsCopied(ctx context.Context, uuid string, rowsCopied int64) error {
	if rowsCopied <= 0 {
		// Number of rows can only be positive. Zero or negative must mean "no information" and
		// we don't update the table value.
		return nil
	}
	query, err := sqlparser.ParseAndBind(sqlUpdateMigrationRowsCopied,
		sqltypes.Int64BindVariable(rowsCopied),
		sqltypes.StringBindVariable(uuid),
	)
	if err != nil {
		return err
	}
	_, err = e.execQuery(ctx, query)
	return err
}

// retryMigrationWhere retries a migration based on a given WHERE clause
func (e *Executor) retryMigrationWhere(ctx context.Context, whereExpr string) (result *sqltypes.Result, err error) {
	e.migrationMutex.Lock()
	defer e.migrationMutex.Unlock()
	parsed := sqlparser.BuildParsedQuery(sqlRetryMigrationWhere, ":tablet", whereExpr)
	bindVars := map[string]*querypb.BindVariable{
		"tablet": sqltypes.StringBindVariable(e.TabletAliasString()),
	}
	bound, err := parsed.GenerateQuery(bindVars, nil)
	if err != nil {
		return nil, err
	}
	result, err = e.execQuery(ctx, bound)
	return result, err
}

// RetryMigration marks given migration for retry
func (e *Executor) RetryMigration(ctx context.Context, uuid string) (result *sqltypes.Result, err error) {
	if !e.isOpen {
		return nil, vterrors.New(vtrpcpb.Code_FAILED_PRECONDITION, "online ddl is disabled")
	}
	if !schema.IsOnlineDDLUUID(uuid) {
		return nil, vterrors.Errorf(vtrpcpb.Code_UNKNOWN, "Not a valid migration ID in RETRY: %s", uuid)
	}
	e.migrationMutex.Lock()
	defer e.migrationMutex.Unlock()

	query, err := sqlparser.ParseAndBind(sqlRetryMigration,
		sqltypes.StringBindVariable(e.TabletAliasString()),
		sqltypes.StringBindVariable(uuid),
	)
	if err != nil {
		return nil, err
	}
	return e.execQuery(ctx, query)
}

// CleanupMigration sets migration is ready for artifact cleanup. Artifacts are not immediately deleted:
// all we do is set retain_artifacts_seconds to a very small number (it's actually a negative) so that the
// next iteration of gcArtifacts() picks up the migration's artifacts and schedules them for deletion
func (e *Executor) CleanupMigration(ctx context.Context, uuid string) (result *sqltypes.Result, err error) {
	if !e.isOpen {
		return nil, vterrors.New(vtrpcpb.Code_FAILED_PRECONDITION, "online ddl is disabled")
	}
	if !schema.IsOnlineDDLUUID(uuid) {
		return nil, vterrors.Errorf(vtrpcpb.Code_UNKNOWN, "Not a valid migration ID in CLEANUP: %s", uuid)
	}
	e.migrationMutex.Lock()
	defer e.migrationMutex.Unlock()

	query, err := sqlparser.ParseAndBind(sqlUpdateReadyForCleanup,
		sqltypes.StringBindVariable(uuid),
	)
	if err != nil {
		return nil, err
	}
	return e.execQuery(ctx, query)
}

// CompleteMigration clears the postpone_completion flag for a given migration, assuming it was set in the first place
func (e *Executor) CompleteMigration(ctx context.Context, uuid string) (result *sqltypes.Result, err error) {
	if !e.isOpen {
		return nil, vterrors.New(vtrpcpb.Code_FAILED_PRECONDITION, "online ddl is disabled")
	}
	if !schema.IsOnlineDDLUUID(uuid) {
		return nil, vterrors.Errorf(vtrpcpb.Code_UNKNOWN, "Not a valid migration ID in COMPLETE: %s", uuid)
	}
	e.migrationMutex.Lock()
	defer e.migrationMutex.Unlock()

	query, err := sqlparser.ParseAndBind(sqlUpdateCompleteMigration,
		sqltypes.StringBindVariable(uuid),
	)
	if err != nil {
		return nil, err
	}
	defer e.triggerNextCheckInterval()
	if err := e.deleteGhostPostponeFlagFile(uuid); err != nil {
		// This should work without error even if the migration is not a gh-ost migration, and even
		// if the file does not exist. An error here indicates a general system error of sorts.
		return nil, err
	}
	return e.execQuery(ctx, query)
}

// SubmitMigration inserts a new migration request
func (e *Executor) SubmitMigration(
	ctx context.Context,
	stmt sqlparser.Statement,
) (result *sqltypes.Result, err error) {
	if !e.isOpen {
		return nil, vterrors.New(vtrpcpb.Code_FAILED_PRECONDITION, "online ddl is disabled")
	}
	onlineDDL, err := schema.OnlineDDLFromCommentedStatement(stmt)
	if err != nil {
		return nil, vterrors.Errorf(vtrpcpb.Code_INVALID_ARGUMENT, "Error submitting migration %s: %v", sqlparser.String(stmt), err)
	}
	_, actionStr, err := onlineDDL.GetActionStr()
	if err != nil {
		return nil, err
	}

	retainArtifactsSeconds := int64((*retainOnlineDDLTables).Seconds())
	query, err := sqlparser.ParseAndBind(sqlInsertMigration,
		sqltypes.StringBindVariable(onlineDDL.UUID),
		sqltypes.StringBindVariable(e.keyspace),
		sqltypes.StringBindVariable(e.shard),
		sqltypes.StringBindVariable(e.dbName),
		sqltypes.StringBindVariable(onlineDDL.Table),
		sqltypes.StringBindVariable(onlineDDL.SQL),
		sqltypes.StringBindVariable(string(onlineDDL.Strategy)),
		sqltypes.StringBindVariable(onlineDDL.Options),
		sqltypes.StringBindVariable(actionStr),
		sqltypes.StringBindVariable(onlineDDL.RequestContext),
		sqltypes.StringBindVariable(string(schema.OnlineDDLStatusQueued)),
		sqltypes.StringBindVariable(e.TabletAliasString()),
		sqltypes.Int64BindVariable(retainArtifactsSeconds),
		sqltypes.BoolBindVariable(onlineDDL.StrategySetting().IsPostponeCompletion()),
		sqltypes.BoolBindVariable(e.allowConcurrentMigration(onlineDDL)),
	)
	if err != nil {
		return nil, err
	}

	if err := e.initSchema(ctx); err != nil {
		log.Error(err)
		return nil, err
	}

	if onlineDDL.StrategySetting().IsSingleton() || onlineDDL.StrategySetting().IsSingletonContext() {
		e.migrationMutex.Lock()
		defer e.migrationMutex.Unlock()

		pendingUUIDs, err := e.readPendingMigrationsUUIDs(ctx)
		if err != nil {
			return nil, err
		}
		switch {
		case onlineDDL.StrategySetting().IsSingleton():
			// We will reject this migration if there's any pending migration
			if len(pendingUUIDs) > 0 {
				return result, vterrors.Errorf(vtrpcpb.Code_FAILED_PRECONDITION, "singleton migration rejected: found pending migrations [%s]", strings.Join(pendingUUIDs, ", "))
			}
		case onlineDDL.StrategySetting().IsSingletonContext():
			// We will reject this migration if there's any pending migration within a different context
			for _, pendingUUID := range pendingUUIDs {
				pendingOnlineDDL, _, err := e.readMigration(ctx, pendingUUID)
				if err != nil {
					return nil, err
				}
				if pendingOnlineDDL.RequestContext != onlineDDL.RequestContext {
					return nil, vterrors.Errorf(vtrpcpb.Code_FAILED_PRECONDITION, "singleton migration rejected: found pending migration: %s in different context: %s", pendingUUID, pendingOnlineDDL.RequestContext)
				}
			}
		}
	}

	defer e.triggerNextCheckInterval()

	return e.execQuery(ctx, query)
}

// ShowMigrationLogs reads the migration log for a given migration
func (e *Executor) ShowMigrationLogs(ctx context.Context, stmt *sqlparser.ShowMigrationLogs) (result *sqltypes.Result, err error) {
	if !e.isOpen {
		return nil, vterrors.New(vtrpcpb.Code_FAILED_PRECONDITION, "online ddl is disabled")
	}
	_, row, err := e.readMigration(ctx, stmt.UUID)
	if err != nil {
		return nil, err
	}
	logFile := row["log_file"].ToString()
	if logFile == "" {
		return nil, vterrors.Errorf(vtrpcpb.Code_NOT_FOUND, "No log file for migration %v", stmt.UUID)
	}
	content, err := os.ReadFile(logFile)
	if err != nil {
		return nil, err
	}

	result = &sqltypes.Result{
		Fields: []*querypb.Field{
			{
				Name: "migration_log",
				Type: sqltypes.VarChar,
			},
		},
		Rows: [][]sqltypes.Value{},
	}
	result.Rows = append(result.Rows, []sqltypes.Value{
		sqltypes.NewVarChar(string(content)),
	})
	return result, nil
}

// onSchemaMigrationStatus is called when a status is set/changed for a running migration
func (e *Executor) onSchemaMigrationStatus(ctx context.Context,
	uuid string, status schema.OnlineDDLStatus, dryRun bool, progressPct float64, etaSeconds int64, rowsCopied int64) (err error) {
	if dryRun && status != schema.OnlineDDLStatusFailed {
		// We don't consider dry-run reports unless there's a failure
		return nil
	}
	switch status {
	case schema.OnlineDDLStatusReady:
		{
			err = e.updateMigrationTimestamp(ctx, "ready_timestamp", uuid)
		}
	case schema.OnlineDDLStatusRunning:
		{
			_ = e.updateMigrationStartedTimestamp(ctx, uuid)
			err = e.updateMigrationTimestamp(ctx, "liveness_timestamp", uuid)
		}
	case schema.OnlineDDLStatusComplete:
		{
			progressPct = progressPctFull
			_ = e.updateMigrationStartedTimestamp(ctx, uuid)
			err = e.updateMigrationTimestamp(ctx, "completed_timestamp", uuid)
		}
	case schema.OnlineDDLStatusFailed:
		{
			_ = e.updateMigrationStartedTimestamp(ctx, uuid)
			err = e.updateMigrationTimestamp(ctx, "completed_timestamp", uuid)
		}
	}
	if err != nil {
		return err
	}
	if err = e.updateMigrationStatus(ctx, uuid, status); err != nil {
		return err
	}
	if err = e.updateMigrationProgress(ctx, uuid, progressPct); err != nil {
		return err
	}
	if err = e.updateMigrationETASeconds(ctx, uuid, etaSeconds); err != nil {
		return err
	}
	if err := e.updateRowsCopied(ctx, uuid, rowsCopied); err != nil {
		return err
	}
	if !dryRun {
		switch status {
		case schema.OnlineDDLStatusComplete, schema.OnlineDDLStatusFailed:
			e.triggerNextCheckInterval()
		}
	}

	return nil
}

// OnSchemaMigrationStatus is called by TabletServer's API, which is invoked by a running gh-ost migration's hooks.
func (e *Executor) OnSchemaMigrationStatus(ctx context.Context,
	uuidParam, statusParam, dryrunParam, progressParam, etaParam, rowsCopiedParam string) (err error) {
	status := schema.OnlineDDLStatus(statusParam)
	dryRun := (dryrunParam == "true")
	var progressPct float64
	if pct, err := strconv.ParseFloat(progressParam, 64); err == nil {
		progressPct = pct
	}
	var etaSeconds int64 = etaSecondsUnknown
	if eta, err := strconv.ParseInt(etaParam, 10, 64); err == nil {
		etaSeconds = eta
	}
	var rowsCopied int64
	if rows, err := strconv.ParseInt(rowsCopiedParam, 10, 64); err == nil {
		rowsCopied = rows
	}

	return e.onSchemaMigrationStatus(ctx, uuidParam, status, dryRun, progressPct, etaSeconds, rowsCopied)
}

// VExec is called by a VExec invocation
// Implements vitess.io/vitess/go/vt/vttablet/vexec.Executor interface
func (e *Executor) VExec(ctx context.Context, vx *vexec.TabletVExec) (qr *querypb.QueryResult, err error) {
	response := func(result *sqltypes.Result, err error) (*querypb.QueryResult, error) {
		if err != nil {
			return nil, err
		}
		return sqltypes.ResultToProto3(result), nil
	}

	if err := e.initSchema(ctx); err != nil {
		log.Error(err)
		return nil, err
	}

	switch stmt := vx.Stmt.(type) {
	case *sqlparser.Delete:
		return nil, fmt.Errorf("DELETE statements not supported for this table. query=%s", vx.Query)
	case *sqlparser.Select:
		return response(e.execQuery(ctx, vx.Query))
	case *sqlparser.Insert:
		match, err := sqlparser.QueryMatchesTemplates(vx.Query, vexecInsertTemplates)
		if err != nil {
			return nil, err
		}
		if !match {
			return nil, fmt.Errorf("Query must match one of these templates: %s", strings.Join(vexecInsertTemplates, "; "))
		}
		// Vexec naturally runs outside shard/schema context. It does not supply values for those columns.
		// We can fill them in.
		vx.ReplaceInsertColumnVal("shard", vx.ToStringVal(e.shard))
		vx.ReplaceInsertColumnVal("mysql_schema", vx.ToStringVal(e.dbName))
		vx.AddOrReplaceInsertColumnVal("tablet", vx.ToStringVal(e.TabletAliasString()))
		e.triggerNextCheckInterval()
		return response(e.execQuery(ctx, vx.Query))
	case *sqlparser.Update:
		match, err := sqlparser.QueryMatchesTemplates(vx.Query, vexecUpdateTemplates)
		if err != nil {
			return nil, err
		}
		if !match {
			return nil, fmt.Errorf("Query must match one of these templates: %s; query=%s", strings.Join(vexecUpdateTemplates, "; "), vx.Query)
		}
		if shard, _ := vx.ColumnStringVal(vx.WhereCols, "shard"); shard != "" {
			// shard is specified.
			if shard != e.shard {
				// specified shard is not _this_ shard. So we're skipping this UPDATE
				return sqltypes.ResultToProto3(emptyResult), nil
			}
		}
		statusVal, err := vx.ColumnStringVal(vx.UpdateCols, "migration_status")
		if err != nil {
			return nil, err
		}
		switch statusVal {
		case retryMigrationHint:
			return response(e.retryMigrationWhere(ctx, sqlparser.String(stmt.Where.Expr)))
		case completeMigrationHint:
			uuid, err := vx.ColumnStringVal(vx.WhereCols, "migration_uuid")
			if err != nil {
				return nil, err
			}
			if !schema.IsOnlineDDLUUID(uuid) {
				return nil, fmt.Errorf("Not an Online DDL UUID: %s", uuid)
			}
			return response(e.CompleteMigration(ctx, uuid))
		case cancelMigrationHint:
			uuid, err := vx.ColumnStringVal(vx.WhereCols, "migration_uuid")
			if err != nil {
				return nil, err
			}
			if !schema.IsOnlineDDLUUID(uuid) {
				return nil, fmt.Errorf("Not an Online DDL UUID: %s", uuid)
			}
			return response(e.CancelMigration(ctx, uuid, "cancel by user"))
		case cancelAllMigrationHint:
			uuid, _ := vx.ColumnStringVal(vx.WhereCols, "migration_uuid")
			if uuid != "" {
				return nil, fmt.Errorf("Unexpetced UUID: %s", uuid)
			}
			return response(e.CancelPendingMigrations(ctx, "cancel-all by user"))
		default:
			return nil, fmt.Errorf("Unexpected value for migration_status: %v. Supported values are: %s, %s",
				statusVal, retryMigrationHint, cancelMigrationHint)
		}
	default:
		return nil, fmt.Errorf("No handler for this query: %s", vx.Query)
	}
}<|MERGE_RESOLUTION|>--- conflicted
+++ resolved
@@ -2293,7 +2293,6 @@
 		return nil
 	}
 
-<<<<<<< HEAD
 	// getNonConflictingMigration finds a single 'ready' migration which does not conflict with running migrations.
 	// Conflicts are:
 	// - a migration is 'ready' but is not set to run _concurrnetly_, and there's a running migration that is also non-concurrent
@@ -2302,26 +2301,6 @@
 		r, err := e.execQuery(ctx, sqlSelectReadyMigrations)
 		if err != nil {
 			return nil, err
-=======
-	r, err := e.execQuery(ctx, sqlSelectReadyMigration)
-	if err != nil {
-		return err
-	}
-	named := r.Named()
-	for i, row := range named.Rows {
-		onlineDDL := &schema.OnlineDDL{
-			Keyspace:       row["keyspace"].ToString(),
-			Table:          row["mysql_table"].ToString(),
-			Schema:         row["mysql_schema"].ToString(),
-			SQL:            row["migration_statement"].ToString(),
-			UUID:           row["migration_uuid"].ToString(),
-			Strategy:       schema.DDLStrategy(row["strategy"].ToString()),
-			Options:        row["options"].ToString(),
-			Status:         schema.OnlineDDLStatus(row["migration_status"].ToString()),
-			Retries:        row.AsInt64("retries", 0),
-			TabletAlias:    row["tablet"].ToString(),
-			RequestContext: row["migration_context"].ToString(),
->>>>>>> c124930b
 		}
 		for _, row := range r.Named().Rows {
 			uuid := row["migration_uuid"].ToString()
