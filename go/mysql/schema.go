/*
Copyright 2019 The Vitess Authors.

Licensed under the Apache License, Version 2.0 (the "License");
you may not use this file except in compliance with the License.
You may obtain a copy of the License at

    http://www.apache.org/licenses/LICENSE-2.0

Unless required by applicable law or agreed to in writing, software
distributed under the License is distributed on an "AS IS" BASIS,
WITHOUT WARRANTIES OR CONDITIONS OF ANY KIND, either express or implied.
See the License for the specific language governing permissions and
limitations under the License.
*/

package mysql

import (
	"vitess.io/vitess/go/sqltypes"

	querypb "vitess.io/vitess/go/vt/proto/query"
)

// This file provides a few utility variables and methods, mostly for tests.
// The assumptions made about the types of fields and data returned
// by MySQl are validated in schema_test.go. This way all tests
// can use these variables and methods to simulate a MySQL server
// (using fakesqldb/ package for instance) and still be guaranteed correct
// data.

const (
	// BaseShowPrimary is the base query for fetching primary key info.
	BaseShowPrimary = "SELECT table_name, column_name FROM information_schema.key_column_usage WHERE table_schema=database() AND constraint_name='PRIMARY' ORDER BY table_name, ordinal_position"
<<<<<<< HEAD
	// BaseShowPrimary is the base query for fetching primary key info.
=======
	// BaseShowTableUniqueKey returns names of colunms covered by a given unique constraint on a given table, in key order
>>>>>>> 9fb976ae
	BaseShowTableUniqueKey = "SELECT column_name as column_name FROM information_schema.key_column_usage WHERE table_schema=database() AND table_name=%a AND constraint_name=%a ORDER BY ordinal_position"
	// ShowRowsRead is the query used to find the number of rows read.
	ShowRowsRead = "show status like 'Innodb_rows_read'"

	// CreateVTDatabase creates the _vt database
	CreateVTDatabase = `CREATE DATABASE IF NOT EXISTS _vt`

	// CreateSchemaCopyTable query creates schemacopy table in _vt schema.
	CreateSchemaCopyTable = `
CREATE TABLE if not exists _vt.schemacopy (
	table_schema varchar(64) NOT NULL,
	table_name varchar(64) NOT NULL,
	column_name varchar(64) NOT NULL,
	ordinal_position bigint(21) unsigned NOT NULL,
	character_set_name varchar(32) DEFAULT NULL,
	collation_name varchar(32) DEFAULT NULL,
	data_type varchar(64) NOT NULL,
	column_key varchar(3) NOT NULL,
	PRIMARY KEY (table_schema, table_name, ordinal_position))`

	detectNewColumns = `
select ISC.table_name
from information_schema.columns as ISC
	 left join _vt.schemacopy as c on 
		ISC.table_name = c.table_name and 
		ISC.table_schema=c.table_schema and 
		ISC.ordinal_position = c.ordinal_position
where ISC.table_schema = database() AND c.table_schema is null`

	detectChangeColumns = `
select ISC.table_name
from information_schema.columns as ISC
	  join _vt.schemacopy as c on 
		ISC.table_name = c.table_name and 
		ISC.table_schema=c.table_schema and 
		ISC.ordinal_position = c.ordinal_position
where ISC.table_schema = database() 
	AND (not(c.column_name <=> ISC.column_name) 
	OR not(ISC.character_set_name <=> c.character_set_name) 
	OR not(ISC.collation_name <=> c.collation_name) 
	OR not(ISC.data_type <=> c.data_type) 
	OR not(ISC.column_key <=> c.column_key))`

	detectRemoveColumns = `
select c.table_name
from information_schema.columns as ISC
	  right join _vt.schemacopy as c on 
		ISC.table_name = c.table_name and 
		ISC.table_schema=c.table_schema and 
		ISC.ordinal_position = c.ordinal_position
where c.table_schema = database() AND ISC.table_schema is null`

	// DetectSchemaChange query detects if there is any schema change from previous copy.
	DetectSchemaChange = detectChangeColumns + " UNION " + detectNewColumns + " UNION " + detectRemoveColumns

	// ClearSchemaCopy query clears the schemacopy table.
	ClearSchemaCopy = `delete from _vt.schemacopy`

	// InsertIntoSchemaCopy query copies over the schema information from information_schema.columns table.
	InsertIntoSchemaCopy = `insert _vt.schemacopy 
select table_schema, table_name, column_name, ordinal_position, character_set_name, collation_name, data_type, column_key 
from information_schema.columns 
where table_schema = database()`

	// FetchUpdatedTables queries fetches all information about updated tables
	FetchUpdatedTables = `select table_name, column_name, data_type 
from _vt.schemacopy 
where table_schema = database() and 
	table_name in ::tableNames 
order by table_name, ordinal_position`

	// FetchTables queries fetches all information about tables
	FetchTables = `select table_name, column_name, data_type 
from _vt.schemacopy 
where table_schema = database() 
order by table_name, ordinal_position`
)

// VTDatabaseInit contains all the schema creation queries needed to
var VTDatabaseInit = []string{
	CreateVTDatabase,
	CreateSchemaCopyTable,
}

// BaseShowTablesFields contains the fields returned by a BaseShowTables or a BaseShowTablesForTable command.
// They are validated by the
// testBaseShowTables test.
var BaseShowTablesFields = []*querypb.Field{{
	Name:         "t.table_name",
	Type:         querypb.Type_VARCHAR,
	Table:        "tables",
	OrgTable:     "TABLES",
	Database:     "information_schema",
	OrgName:      "TABLE_NAME",
	ColumnLength: 192,
	Charset:      CharacterSetUtf8,
	Flags:        uint32(querypb.MySqlFlag_NOT_NULL_FLAG),
}, {
	Name:         "t.table_type",
	Type:         querypb.Type_VARCHAR,
	Table:        "tables",
	OrgTable:     "TABLES",
	Database:     "information_schema",
	OrgName:      "TABLE_TYPE",
	ColumnLength: 192,
	Charset:      CharacterSetUtf8,
	Flags:        uint32(querypb.MySqlFlag_NOT_NULL_FLAG),
}, {
	Name:         "unix_timestamp(t.create_time)",
	Type:         querypb.Type_INT64,
	ColumnLength: 11,
	Charset:      CharacterSetBinary,
	Flags:        uint32(querypb.MySqlFlag_BINARY_FLAG | querypb.MySqlFlag_NUM_FLAG),
}, {
	Name:         "t.table_comment",
	Type:         querypb.Type_VARCHAR,
	Table:        "tables",
	OrgTable:     "TABLES",
	Database:     "information_schema",
	OrgName:      "TABLE_COMMENT",
	ColumnLength: 6144,
	Charset:      CharacterSetUtf8,
	Flags:        uint32(querypb.MySqlFlag_NOT_NULL_FLAG),
}, {
	Name:         "i.file_size",
	Type:         querypb.Type_INT64,
	ColumnLength: 11,
	Charset:      CharacterSetBinary,
	Flags:        uint32(querypb.MySqlFlag_BINARY_FLAG | querypb.MySqlFlag_NUM_FLAG),
}, {
	Name:         "i.allocated_size",
	Type:         querypb.Type_INT64,
	ColumnLength: 11,
	Charset:      CharacterSetBinary,
	Flags:        uint32(querypb.MySqlFlag_BINARY_FLAG | querypb.MySqlFlag_NUM_FLAG),
}}

// BaseShowTablesRow returns the fields from a BaseShowTables or
// BaseShowTablesForTable command.
func BaseShowTablesRow(tableName string, isView bool, comment string) []sqltypes.Value {
	tableType := "BASE TABLE"
	if isView {
		tableType = "VIEW"
	}
	return []sqltypes.Value{
		sqltypes.MakeTrusted(sqltypes.VarChar, []byte(tableName)),
		sqltypes.MakeTrusted(sqltypes.VarChar, []byte(tableType)),
		sqltypes.MakeTrusted(sqltypes.Int64, []byte("1427325875")), // unix_timestamp(create_time)
		sqltypes.MakeTrusted(sqltypes.VarChar, []byte(comment)),
		sqltypes.MakeTrusted(sqltypes.Int64, []byte("100")), // file_size
		sqltypes.MakeTrusted(sqltypes.Int64, []byte("150")), // allocated_size
	}
}

// ShowPrimaryFields contains the fields for a BaseShowPrimary.
var ShowPrimaryFields = []*querypb.Field{{
	Name: "table_name",
	Type: sqltypes.VarChar,
}, {
	Name: "column_name",
	Type: sqltypes.VarChar,
}}

// ShowPrimaryRow returns a row for a primary key column.
func ShowPrimaryRow(tableName, colName string) []sqltypes.Value {
	return []sqltypes.Value{
		sqltypes.MakeTrusted(sqltypes.VarChar, []byte(tableName)),
		sqltypes.MakeTrusted(sqltypes.VarChar, []byte(colName)),
	}
}<|MERGE_RESOLUTION|>--- conflicted
+++ resolved
@@ -32,11 +32,7 @@
 const (
 	// BaseShowPrimary is the base query for fetching primary key info.
 	BaseShowPrimary = "SELECT table_name, column_name FROM information_schema.key_column_usage WHERE table_schema=database() AND constraint_name='PRIMARY' ORDER BY table_name, ordinal_position"
-<<<<<<< HEAD
-	// BaseShowPrimary is the base query for fetching primary key info.
-=======
 	// BaseShowTableUniqueKey returns names of colunms covered by a given unique constraint on a given table, in key order
->>>>>>> 9fb976ae
 	BaseShowTableUniqueKey = "SELECT column_name as column_name FROM information_schema.key_column_usage WHERE table_schema=database() AND table_name=%a AND constraint_name=%a ORDER BY ordinal_position"
 	// ShowRowsRead is the query used to find the number of rows read.
 	ShowRowsRead = "show status like 'Innodb_rows_read'"
