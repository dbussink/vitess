--- conflicted
+++ resolved
@@ -34,19 +34,16 @@
 )
 
 var (
-<<<<<<< HEAD
-	port = flag.Int("port", 6510, "tcp port to serve on")
-	lameDuckPeriod = flag.Float64("lame-duck-period", DefaultLameDuckPeriod,
-		"how long to give in-flight transactions to finish")
-	rebindDelay = flag.Float64("rebind-delay", DefaultRebindDelay,
-		"artificial delay before rebinding a hijacked listener")
-	configFile   = flag.String("config", "", "config file name")
-	dbConfigFile = flag.String("dbconfig", "", "db config file name")
-	queryLog     = flag.String("querylog", "",
-		"for testing: log all queries to this file")
+	port           = flag.Int("port", 6510, "tcp port to serve on")
+	lameDuckPeriod = flag.Float64("lame-duck-period", DefaultLameDuckPeriod, "how long to give in-flight transactions to finish")
+	rebindDelay    = flag.Float64("rebind-delay", DefaultRebindDelay, "artificial delay before rebinding a hijacked listener")
+	authConfig     = flag.String("auth-credentials", "", "name of file containing auth credentials")
+	configFile     = flag.String("config", "", "config file name")
+	dbConfigFile   = flag.String("dbconfig", "", "db config file name")
+	queryLog       = flag.String("querylog", "", "for testing: log all queries to this file")
 )
 
-var config ts.Config = ts.Config {
+var config ts.Config = ts.Config{
 	1000,
 	16,
 	20,
@@ -66,12 +63,7 @@
 	"pass":        "",
 	"dbname":      "",
 	"charset":     "utf8",
-=======
-	port           = flag.Int("port", 6510, "tcp port to serve on")
-	lameDuckPeriod = flag.Float64("lame-duck-period", DefaultLameDuckPeriod, "how long to give in-flight transactions to finish")
-	rebindDelay    = flag.Float64("rebind-delay", DefaultRebindDelay, "artificial delay before rebinding a hijacked listener")
-	authConfig     = flag.String("auth-credentials", "", "name of file containing auth credentials")
-)
+}
 
 func serveAuthRPC() {
 	bsonrpc.ServeAuthRPC()
@@ -83,7 +75,6 @@
 	jsonrpc.ServeRPC()
 	bsonrpc.ServeHTTP()
 	bsonrpc.ServeRPC()
->>>>>>> 5107b7ae
 }
 
 func main() {
